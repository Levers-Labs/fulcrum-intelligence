import logging
from datetime import date
from typing import Annotated, Any

import pandas as pd
from fastapi import APIRouter, Body, HTTPException

from analysis_manager.config import settings
from analysis_manager.core.dependencies import AnalysisManagerDep, ComponentDriftServiceDep, QueryManagerClientDep
from analysis_manager.core.models import Component, ComponentDriftRequest
from analysis_manager.core.models.correlate import CorrelateRead
from analysis_manager.core.schema import (
    CorrelateRequest,
    DescribeRequest,
    DescribeResponse,
    ForecastRequest,
    ForecastResponse,
    InfluenceAttributionRequest,
    InfluenceAttributionResponse,
    ProcessControlRequest,
    ProcessControlResponse,
    SegmentDriftRequest,
    SegmentDriftResponse,
)
<<<<<<< HEAD
from commons.auth.scopes import ANALYSIS_MANAGER_ALL
from commons.utilities.pagination import PaginationParams
=======
>>>>>>> 78ca8c25
from fulcrum_core.execptions import InsufficientDataError

router = APIRouter(prefix="/analyze", tags=["analyze"])
logger = logging.getLogger(__name__)


<<<<<<< HEAD
@user_router.get(
    "", response_model=UserList, dependencies=[Security(oauth2_auth().verify, scopes=[ANALYSIS_MANAGER_ALL])]
)
async def list_users(
    users: UsersCRUDDep,
    params: Annotated[PaginationParams, Depends(PaginationParams)],
) -> Any:
    """
    Retrieve users.
    """
    count = 0  # await users.total_count()
    results: list[UserRead] = []  # [UserRead.from_orm(user) for user in await users.list_results(params=params)]
    return UserList(results=results, count=count)


@user_router.get(
    "/{user_id}", response_model=UserRead, dependencies=[Security(oauth2_auth().verify, scopes=[ANALYSIS_MANAGER_ALL])]
)
async def get_user(user_id: int, users: UsersCRUDDep) -> Any:
    """
    Retrieve a user by ID.
    """
    user: User = await users.get(user_id)
    return user


@router.post(
    "/describe",
    response_model=list[DescribeResponse],
    dependencies=[Security(oauth2_auth().verify, scopes=[ANALYSIS_MANAGER_ALL])],
)
=======
@router.post("/describe", response_model=list[DescribeResponse])
>>>>>>> 78ca8c25
async def describe_analysis(
    analysis_manager: AnalysisManagerDep,
    query_manager: QueryManagerClientDep,
    body: Annotated[
        DescribeRequest,
        Body(
            examples=[
                {
                    "metric_id": "NewBizDeals",
                    "start_date": "2024-01-01",
                    "end_date": "2024-04-30",
                    "grain": "day",
                    "dimensions": [
                        {
                            "dimension": "Geosegmentation",
                            "members": ["Rest of World", "other"],
                        },
                        {
                            "dimension": "Creating Org",
                            "members": [],
                        },
                    ],
                }
            ]
        ),
    ],
) -> Any:
    """
    Describe an analysis.
    """
    dimensions = [dimension.dimension for dimension in body.dimensions] if body.dimensions else []
    metric = await query_manager.get_metric(body.metric_id)
    metrics = await query_manager.get_metric_time_series(
        metric_id=str(body.metric_id),
        start_date=body.start_date,
        end_date=body.end_date,
        dimensions=dimensions,
        grain=body.grain,
    )
    if not metrics:
        return []

    # list of columns to include in df
    columns = ["metric_id", "date", "value"]
    for dimension in dimensions:
        columns.append(dimension)
        # prepare the input df
    df = pd.DataFrame(metrics, columns=columns)

    result_df = analysis_manager.describe(
        metric_id=body.metric_id,
        df=df,
        start_date=body.start_date,
        end_date=body.end_date,
        dimensions=dimensions,
        aggregation_function=metric.get("grain_aggregation") or "sum",
    )
    # convert the result to a list of dictionaries
    results = result_df.to_dict(orient="records")
    return results


@router.post(
    "/correlate",
    response_model=list[CorrelateRead],
    dependencies=[Security(oauth2_auth().verify, scopes=[ANALYSIS_MANAGER_ALL])],
)
async def correlate(
    analysis_manager: AnalysisManagerDep,
    query_manager: QueryManagerClientDep,
    correlate_request: Annotated[
        CorrelateRequest,
        Body(
            examples=[
                {
                    "metric_ids": ["NewBizDeals", "OpenNewBizOpps"],
                    "start_date": "2024-01-01",
                    "end_date": "2024-04-30",
                    "grain": "day",
                }
            ]
        ),
    ],
) -> Any:
    """
    Analyze correlations between metrics.
    """
    # get metric values for the given metric_ids and date range
    metric_values = await query_manager.get_metrics_time_series(
        metric_ids=correlate_request.metric_ids,
        start_date=correlate_request.start_date,
        end_date=correlate_request.end_date,
        grain=correlate_request.grain,
    )
    if not metric_values:
        return []
    metrics_df = pd.DataFrame(metric_values, columns=["metric_id", "date", "value"])
    # return the correlation coefficient for each pair of metrics
    return analysis_manager.correlate(df=metrics_df)


@router.post(
    "/process-control",
    response_model=list[ProcessControlResponse],
    dependencies=[Security(oauth2_auth().verify, scopes=[ANALYSIS_MANAGER_ALL])],
)
async def process_control(
    analysis_manager: AnalysisManagerDep,
    query_manager: QueryManagerClientDep,
    request: Annotated[
        ProcessControlRequest,
        Body(examples=[{"metric_id": "NewMRR", "start_date": "2024-01-01", "end_date": "2024-04-30", "grain": "day"}]),
    ],
) -> Any:
    values_df = await query_manager.get_metric_time_series_df(
        metric_id=request.metric_id,
        start_date=request.start_date,
        end_date=request.end_date,
        grain=request.grain,
    )
    if values_df.empty:
        raise HTTPException(status_code=400, detail="No data found for the given metric")

    # process control analysis
    try:
        result_df = analysis_manager.process_control(df=values_df)
    except InsufficientDataError as e:
        logger.error(f"Insufficient data for process control analysis: {e}")
        raise HTTPException(status_code=400, detail=e.message) from e

    # convert the result to a list of dictionaries
    results = result_df.to_dict(orient="records")
    return results


@router.post(
    "/drift/component",
    response_model=Component,
    dependencies=[Security(oauth2_auth().verify, scopes=[ANALYSIS_MANAGER_ALL])],
)
async def component_drift(
    query_manager: QueryManagerClientDep,
    component_drift_service: ComponentDriftServiceDep,
    drift_req: Annotated[
        ComponentDriftRequest,
        Body(
            examples=[
                {
                    "metric_id": "NewBizDeals",
                    "evaluation_start_date": "2024-02-01",
                    "evaluation_end_date": "2024-03-01",
                    "comparison_start_date": "2024-01-01",
                    "comparison_end_date": "2024-02-01",
                }
            ]
        ),
    ],
) -> Any:
    """
    Analyze component drift for a given metric.
    """
    logger.debug(f"Component drift request: {drift_req}")
    metric = await query_manager.get_metric(drift_req.metric_id)
    return await component_drift_service.calculate_drift(
        metric,
        evaluation_start_date=drift_req.evaluation_start_date,
        evaluation_end_date=drift_req.evaluation_end_date,
        comparison_start_date=drift_req.comparison_start_date,
        comparison_end_date=drift_req.comparison_end_date,
    )


@router.post(
    "/forecast/simple",
    response_model=list[ForecastResponse],
    dependencies=[Security(oauth2_auth().verify, scopes=[ANALYSIS_MANAGER_ALL])],
)
async def simple_forecast(
    analysis_manager: AnalysisManagerDep,
    query_manager: QueryManagerClientDep,
    request: Annotated[
        ForecastRequest,
        Body(
            examples=[
                {
                    "metric_id": "NewBizDeals",
                    "start_date": "2024-01-01",
                    "end_date": "2024-04-30",
                    "grain": "day",
                    "forecast_horizon": 7,
                    "confidence_interval": 95,
                }
            ]
        ),
    ],
) -> Any:
    """
    Simple Forecast a metric.
    """
    # get metric values for the given metric_ids and date range
    values_df = await query_manager.get_metric_time_series_df(
        metric_id=request.metric_id, start_date=request.start_date, end_date=request.end_date, grain=request.grain
    )
    if values_df.empty:
        raise HTTPException(status_code=400, detail="No data found for the given metric")

    try:
        forecast_horizon = request.forecast_horizon
        forcast_till_date = request.forecast_till_date
        if forecast_horizon is None and forcast_till_date is None:
            raise HTTPException(
                status_code=400, detail="Either forecast_horizon or forecast_till_date should be provided"
            )
        res = analysis_manager.simple_forecast(
            df=values_df,
            grain=request.grain,  # type: ignore
            forecast_horizon=request.forecast_horizon,
            forecast_till_date=request.forecast_till_date,
            conf_interval=request.confidence_interval,
        )
    except InsufficientDataError as e:
        logger.error(f"Insufficient data for forecast analysis: {e}")
        raise HTTPException(status_code=400, detail=e.message) from e

    return res


@router.post(
    "/drift/segment",
    response_model=SegmentDriftResponse,
    dependencies=[Security(oauth2_auth().verify, scopes=[ANALYSIS_MANAGER_ALL])],
)
async def segment_drift(
    analysis_manager: AnalysisManagerDep,
    query_manager: QueryManagerClientDep,
    drift_req: Annotated[
        SegmentDriftRequest,
        Body(
            examples=[
                {
                    "metric_id": "NewBizDeals",
                    "evaluation_start_date": date(2025, 3, 1),
                    "evaluation_end_date": date(2025, 3, 30),
                    "comparison_start_date": date(2024, 3, 1),
                    "comparison_end_date": date(2024, 3, 30),
                    "dimensions": ["region", "stage_name"],
                }
            ]
        ),
    ],
):
    logger.debug(f"Segment drift request: {drift_req}")

    if len(drift_req.dimensions) == 0:
        raise HTTPException(status_code=400, detail="at least one dimension is required")

    evaluation_data = await query_manager.get_metric_time_series(
        metric_id=drift_req.metric_id,
        start_date=drift_req.evaluation_start_date,
        end_date=drift_req.evaluation_end_date,
        dimensions=drift_req.dimensions,
    )

    comparison_data = await query_manager.get_metric_time_series(
        metric_id=drift_req.metric_id,
        start_date=drift_req.comparison_start_date,
        end_date=drift_req.comparison_end_date,
        dimensions=drift_req.dimensions,
    )

    data_frame = pd.json_normalize(evaluation_data + comparison_data)

    invalid_dimensions = [col for col in drift_req.dimensions if col not in data_frame.columns]

    if invalid_dimensions:
        raise HTTPException(
            status_code=400,
            detail=f"Invalid dimensions : {', '.join(invalid_dimensions)}, for given metric {drift_req.metric_id}",
        )

    return await analysis_manager.segment_drift(
        dsensei_base_url=settings.DSENSEI_BASE_URL,
        df=data_frame,
        evaluation_start_date=drift_req.evaluation_start_date,
        evaluation_end_date=drift_req.evaluation_end_date,
        comparison_start_date=drift_req.comparison_start_date,
        comparison_end_date=drift_req.comparison_end_date,
        dimensions=drift_req.dimensions,
    )


@router.post(
    "/influence-attribution",
    response_model=InfluenceAttributionResponse,
    dependencies=[Security(oauth2_auth().verify, scopes=[ANALYSIS_MANAGER_ALL])],
)
async def influence_attribution(
    analysis_manager: AnalysisManagerDep,
    query_manager: QueryManagerClientDep,
    request: Annotated[
        InfluenceAttributionRequest,
        Body(
            examples=[
                {
                    "metric_id": "NewBizDeals",
                    "start_date": "2022-01-01",
                    "end_date": "2023-12-31",
                    "grain": "week",
                    "evaluation_start_date": "2024-01-01",
                    "evaluation_end_date": "2024-01-31",
                    "comparison_start_date": "2024-02-01",
                    "comparison_end_date": "2024-02-29",
                }
            ]
        ),
    ],
):
    """
    Analyze influence attribution for a given metric.
    """
    logger.debug(f"Influence attribution request: {request}")
    metric = await query_manager.get_metric(request.metric_id)
    # check if metric has influeces ie. influenced_by
    influenced_by = metric.get("influenced_by", [])
    if not influenced_by:
        raise HTTPException(status_code=400, detail="Metric is not influenced by any other metric.")
    # get metric time series df for output metric
    df = await query_manager.get_metric_time_series_df(
        metric_id=request.metric_id,
        start_date=request.start_date,
        end_date=request.end_date,
        grain=request.grain,
    )
    # get the time series for all the input metric
    inputs_dfs = []
    for metric_id in influenced_by:
        inputs_df = await query_manager.get_metric_time_series_df(
            metric_id=metric_id,
            start_date=request.start_date,
            end_date=request.end_date,
            grain=request.grain,
        )
        inputs_dfs.append(inputs_df)
    # get the evaluation and comparison values for all metrics
    metric_ids = [request.metric_id] + influenced_by
    eval_values = await query_manager.get_metrics_value(
        metric_ids=metric_ids, start_date=request.evaluation_start_date, end_date=request.evaluation_end_date
    )
    comp_values = await query_manager.get_metrics_value(
        metric_ids=metric_ids, start_date=request.comparison_start_date, end_date=request.comparison_end_date
    )
    # prepare the values for the influence attribution analysis
    values: list[dict[str, Any]] = []
    for metric_id in metric_ids:
        values.append(
            {
                "metric_id": metric_id,
                "evaluation_value": eval_values[metric_id],
                "comparison_value": comp_values[metric_id],
            }
        )
    # run the influence attribution analysis
    expression, influence = analysis_manager.influence_attribution(
        df=df,
        input_dfs=inputs_dfs,
        metric_id=request.metric_id,
        values=values,
    )
    return {
        "expression": expression,
        "influence": influence,
    }<|MERGE_RESOLUTION|>--- conflicted
+++ resolved
@@ -3,10 +3,20 @@
 from typing import Annotated, Any
 
 import pandas as pd
-from fastapi import APIRouter, Body, HTTPException
+from fastapi import (
+    APIRouter,
+    Body,
+    HTTPException,
+    Security,
+)
 
 from analysis_manager.config import settings
-from analysis_manager.core.dependencies import AnalysisManagerDep, ComponentDriftServiceDep, QueryManagerClientDep
+from analysis_manager.core.dependencies import (
+    AnalysisManagerDep,
+    ComponentDriftServiceDep,
+    QueryManagerClientDep,
+    oauth2_auth,
+)
 from analysis_manager.core.models import Component, ComponentDriftRequest
 from analysis_manager.core.models.correlate import CorrelateRead
 from analysis_manager.core.schema import (
@@ -22,52 +32,18 @@
     SegmentDriftRequest,
     SegmentDriftResponse,
 )
-<<<<<<< HEAD
 from commons.auth.scopes import ANALYSIS_MANAGER_ALL
-from commons.utilities.pagination import PaginationParams
-=======
->>>>>>> 78ca8c25
 from fulcrum_core.execptions import InsufficientDataError
 
 router = APIRouter(prefix="/analyze", tags=["analyze"])
 logger = logging.getLogger(__name__)
 
 
-<<<<<<< HEAD
-@user_router.get(
-    "", response_model=UserList, dependencies=[Security(oauth2_auth().verify, scopes=[ANALYSIS_MANAGER_ALL])]
-)
-async def list_users(
-    users: UsersCRUDDep,
-    params: Annotated[PaginationParams, Depends(PaginationParams)],
-) -> Any:
-    """
-    Retrieve users.
-    """
-    count = 0  # await users.total_count()
-    results: list[UserRead] = []  # [UserRead.from_orm(user) for user in await users.list_results(params=params)]
-    return UserList(results=results, count=count)
-
-
-@user_router.get(
-    "/{user_id}", response_model=UserRead, dependencies=[Security(oauth2_auth().verify, scopes=[ANALYSIS_MANAGER_ALL])]
-)
-async def get_user(user_id: int, users: UsersCRUDDep) -> Any:
-    """
-    Retrieve a user by ID.
-    """
-    user: User = await users.get(user_id)
-    return user
-
-
 @router.post(
     "/describe",
     response_model=list[DescribeResponse],
     dependencies=[Security(oauth2_auth().verify, scopes=[ANALYSIS_MANAGER_ALL])],
 )
-=======
-@router.post("/describe", response_model=list[DescribeResponse])
->>>>>>> 78ca8c25
 async def describe_analysis(
     analysis_manager: AnalysisManagerDep,
     query_manager: QueryManagerClientDep,
