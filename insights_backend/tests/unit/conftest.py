--- conflicted
+++ resolved
@@ -2,11 +2,7 @@
 import importlib
 import logging
 import os
-<<<<<<< HEAD
-from collections.abc import AsyncGenerator, Callable, Generator
-=======
 from collections.abc import Callable
->>>>>>> dbaf7b03
 from datetime import datetime, timedelta
 
 import jwt
@@ -43,11 +39,7 @@
 
 
 @pytest.fixture(scope="session")
-<<<<<<< HEAD
-def event_loop(request) -> Generator:
-=======
 def event_loop(request):
->>>>>>> dbaf7b03
     """Create an instance of the default event loop for each test case."""
     loop = asyncio.get_event_loop_policy().new_event_loop()
     yield loop
@@ -55,11 +47,7 @@
 
 
 @pytest_asyncio.fixture()
-<<<<<<< HEAD
-async def db_session(postgres) -> AsyncSession:
-=======
 async def db_session(postgres):
->>>>>>> dbaf7b03
     db_sync_uri = postgres.url()
     db_async_uri = db_sync_uri.replace("postgresql://", "postgresql+asyncpg://")
     engine = create_async_engine(db_async_uri, echo=True)
@@ -80,11 +68,7 @@
 
 
 @pytest.fixture()
-<<<<<<< HEAD
-def override_get_async_session(db_session: AsyncSession) -> Callable:
-=======
 def override_get_async_session(db_session: AsyncSession):
->>>>>>> dbaf7b03
     async def _override_get_db():
         yield db_session
 
@@ -157,11 +141,7 @@
 
 
 @pytest_asyncio.fixture()
-<<<<<<< HEAD
-async def async_client(app: FastAPI, mocker, jwt_payload, token) -> AsyncGenerator:
-=======
 async def async_client(app: FastAPI, mocker, jwt_payload, token):
->>>>>>> dbaf7b03
     # Mock the JWKS client
     mocker.patch.object(Oauth2Auth, "verify_jwt", return_value=jwt_payload)
     # Setup auth headers
