import logging
from typing import Annotated

from fastapi import (
    APIRouter,
    Depends,
    HTTPException,
    Query,
    Security,
)

from commons.auth.scopes import ALERT_REPORT_READ, ALERT_REPORT_WRITE
from commons.notifiers.constants import NotificationChannel
from commons.utilities.pagination import Page, PaginationParams
from insights_backend.core.dependencies import oauth2_auth
<<<<<<< HEAD
from insights_backend.notifications.dependencies import AlertPreviewServiceDep, AlertsCRUDDep, CRUDNotificationsDep
=======
from insights_backend.notifications.dependencies import AlertsCRUDDep, CRUDNotificationsDep, ReportsCRUDDep
>>>>>>> d9b1c629
from insights_backend.notifications.filters import NotificationConfigFilter
from insights_backend.notifications.models import Alert, Report
from insights_backend.notifications.schemas import (
    AlertDetail,
    AlertRequest,
    Granularity,
    NotificationList,
    NotificationType,
<<<<<<< HEAD
    PreviewResponse,
=======
    ReportDetail,
    ReportRequest,
>>>>>>> d9b1c629
)

logger = logging.getLogger(__name__)

notification_router = APIRouter(prefix="/notification", tags=["notifications"])


#  ALERTS APIS =========


@notification_router.post(
    "/alerts",
    status_code=201,
    response_model=Alert,
    dependencies=[Security(oauth2_auth().verify, scopes=[ALERT_REPORT_WRITE])],
)
async def create_alert(
    alert_create: AlertRequest,
    alert_crud: AlertsCRUDDep,
):
    """
    Creates a new alert, either as draft or published.

    This endpoint allows the creation of a new alert, which can be either in draft or published state. It requires
    the ALERT_REPORT_WRITE scope for authentication.

    :param alert_create: The request data for creating the alert.
    :param alert_crud: Dependency for CRUD operations on alerts.
    :return: The created alert object.
    """
    alert = await alert_crud.create(
        alert_create=alert_create,
    )

    return alert


@notification_router.get(
    "/alerts/{alert_id}",
    response_model=AlertDetail,
    dependencies=[Security(oauth2_auth().verify, scopes=[ALERT_REPORT_READ])],  # type: ignore
)
async def get_alert(
    alert_id: int,
    alert_crud: AlertsCRUDDep,
):
    """
    Retrieve an alert configuration along with its associated notification channels by ID.

    This endpoint fetches an alert by its ID and includes its notification channels in the response.
    It requires the ALERT_REPORT_READ scope for authentication.

    :param alert_id: The ID of the alert to retrieve.
    :param alert_crud: Dependency for CRUD operations on alerts.
    """

    return await alert_crud.get(alert_id)


@notification_router.post(
    "/alerts/{alert_id}/publish",
    status_code=200,
    dependencies=[Security(oauth2_auth().verify, scopes=[ALERT_REPORT_WRITE])],
)
async def publish_alert(
    alert_id: int,
    alert_crud: AlertsCRUDDep,
):
    """
    Publish a draft alert with notification channels.

    This endpoint publishes a draft alert, making it active and ready for distribution through its associated
    notification channels. It requires the ALERT_REPORT_READ scope for authentication.

    :param alert_id: The ID of the alert to publish.
    :param alert_crud: Dependency for CRUD operations on alerts.
    """
    try:
        return await alert_crud.publish(alert_id)
    except ValueError as e:
        raise HTTPException(status_code=400, detail=str(e)) from e


@notification_router.patch(
    "/alerts/{alert_id}",
    response_model=AlertDetail,
    dependencies=[Security(oauth2_auth().verify, scopes=[ALERT_REPORT_WRITE])],
)
async def update_alert(
    alert_id: int,
    alert_update: AlertRequest,
    alert_crud: AlertsCRUDDep,
):
    """
    Update an existing alert and its notification channels.

    This endpoint updates an alert and its associated channels. Channels not included
    in the update will be deleted. It requires the ALERT_REPORT_WRITE scope for authentication.

    Args:
        alert_id: The ID of the alert to update
        alert_update: The updated alert data
        alert_crud: Dependency for CRUD operations on alerts

    Returns:
        Updated alert with its notification channels
    """
    return await alert_crud.update_alert(
        alert_id=alert_id,
        alert_update=alert_update,
    )


@notification_router.post(
    "/alerts/preview",
    response_model=PreviewResponse,
    status_code=200,
    dependencies=[Security(oauth2_auth().verify, scopes=[ALERT_REPORT_READ])],
)
async def preview_alert(
    alert_data: AlertRequest,
    preview_service: AlertPreviewServiceDep,
) -> PreviewResponse:
    """
    Preview an alert with rendered notification templates.

    This endpoint generates a preview of how the alert notifications will look
    without actually creating the alert or sending notifications.

    :param alert_data: The alert data to preview
    :param preview_service: Service for generating previews
    :return: Preview of email and/or slack notifications
    """
    return await preview_service.preview(alert_data)  # type: ignore


# Common ==========


@notification_router.get(
    "/tags",
    response_model=list[str],
    dependencies=[Security(oauth2_auth().verify, scopes=[ALERT_REPORT_READ])],
)
async def get_tags(notifications_crud: CRUDNotificationsDep) -> list[str]:
    """Get all unique tags used across alerts and reports"""
    return await notifications_crud.get_unique_tags()


@notification_router.get(
    "/",
    response_model=Page[NotificationList],
    dependencies=[Security(oauth2_auth().verify, scopes=[ALERT_REPORT_READ])],
)
async def list_notifications(
    notification_crud: CRUDNotificationsDep,
    params: Annotated[PaginationParams, Depends(PaginationParams)],
    notification_type: Annotated[NotificationType | None, Query()] = None,
    channel_type: Annotated[NotificationChannel | None, Query()] = None,
    grain: Annotated[Granularity | None, Query()] = None,
    is_active: Annotated[bool | None, Query()] = None,
    tags: Annotated[list[str] | None, Query()] = None,
):
    """
    Retrieve a paginated list of all notifications (alerts and reports).

    Args:
        notification_crud: CRUD dependency for notification channels
        params: Pagination parameters
        notification_type: Filter by notification type
        channel_type: Filter by channel type
        grain: Filter by granularity
        is_active: Filter by active status
        tags: Filter by tags (matches any of the provided tags)

    Returns:
        Paginated list of notifications
    """
    notification_filter = NotificationConfigFilter(
        notification_type=notification_type,
        channel_type=channel_type,
        grain=grain,
        is_active=is_active,
        tags=tags,
    )

    notifications, count = await notification_crud.get_notifications_list(
        params=params, filter_params=notification_filter.dict(exclude_unset=True)
    )

    return Page.create(items=notifications, total_count=count, params=params)


@notification_router.patch(
    "/bulk/status",
    status_code=200,
    dependencies=[Security(oauth2_auth().verify, scopes=[ALERT_REPORT_WRITE])],
)
async def bulk_update_status(
    alert_ids: list[int],
    report_ids: list[int],
    is_active: bool,
    notification_crud: CRUDNotificationsDep,
):
    """
    Bulk update the status of alerts and reports.

    This endpoint updates the status of a list of alerts and reports to either active or inactive.
    It first validates the provided alert IDs to ensure they exist in the database. If any IDs are not found,
    it raises an HTTPException with a 404 status code. If all IDs are valid, it proceeds to update the status
    of the alerts and reports in bulk.

    :param report_ids:
    :param notification_crud:
    :param alert_ids: List of alert IDs to update
    :param is_active: Boolean indicating the new status (True for active, False for inactive)
    """
    try:
        await notification_crud.batch_status_update(alert_ids, report_ids, is_active)
    except ValueError as e:
        raise HTTPException(status_code=404, detail=str(e)) from e


@notification_router.delete(
    "/bulk",
    status_code=204,
    dependencies=[Security(oauth2_auth().verify, scopes=[ALERT_REPORT_WRITE])],
)
async def bulk_delete_notifications(
    alert_ids: list[int], report_ids: list[int], notification_crud: CRUDNotificationsDep
):
    """
    Bulk delete notifications (alerts/reports) and their associated configurations.

    This endpoint deletes a list of notifications (alerts or reports) and their associated configurations.
    It first validates the provided alert IDs to ensure they exist in the database. If any IDs are not found,
    it raises an HTTPException with a 404 status code. If all IDs are valid, it proceeds to delete the notifications
    and their configurations in bulk.

    :param notification_crud:
    :param report_ids: List of report IDs to delete
    :param alert_ids: List of alert IDs to delete
    :return: None
    """
    try:
        await notification_crud.batch_delete(alert_ids, report_ids)
    except ValueError as e:
        raise HTTPException(status_code=404, detail=str(e)) from e


#  REPORTS APIS =========


@notification_router.post(
    "/reports",
    status_code=201,
    response_model=Report,
    dependencies=[Security(oauth2_auth().verify, scopes=[ALERT_REPORT_WRITE])],
)
async def create_report(
    report_create: ReportRequest,
    report_crud: ReportsCRUDDep,
):
    """
    Creates a new report with its configuration.

    This endpoint creates a new report based on the provided request data. It requires the ALERT_REPORT_WRITE scope
    for authentication.
    The report creation includes setting up its configuration, such as schedule, metrics, and notification channels.

    :param report_create: The request data for creating a report.
    :param report_crud: Dependency for CRUD operations on reports.
    :return: The newly created report.
    """
    return await report_crud.create(
        report_create=report_create,
    )


@notification_router.get(
    "/reports/{report_id}",
    response_model=ReportDetail,
    dependencies=[Security(oauth2_auth().verify, scopes=[ALERT_REPORT_READ])],  # type: ignore
)
async def get_report(
    report_id: int,
    report_crud: ReportsCRUDDep,
):
    """
    Retrieves a report by its ID.

    This endpoint fetches a report by its ID. It requires the ALERT_REPORT_READ scope for authentication.

    :param report_id: The ID of the report to retrieve.
    :param report_crud: Dependency for CRUD operations on reports.
    :return: The report details.
    """
    return await report_crud.get(report_id)


@notification_router.post(
    "/reports/{report_id}/publish",
    status_code=200,
    dependencies=[Security(oauth2_auth().verify, scopes=[ALERT_REPORT_WRITE])],
)
async def publish_report(
    report_id: int,
    report_crud: ReportsCRUDDep,
):
    """
    Publish a draft report with notification channels.

    This endpoint publishes a draft report, making it active and ready for distribution through its associated
    notification channels. It requires the ALERT_REPORT_READ scope for authentication.

    :param report_crud: Dependency for CRUD operations on reports.
    :param report_id: The ID of the report to publish.
    """
    try:
        return await report_crud.publish(report_id)
    except ValueError as e:
        raise HTTPException(status_code=400, detail=str(e)) from e


@notification_router.patch(
    "/reports/{report_id}",
    response_model=ReportDetail,
    dependencies=[Security(oauth2_auth().verify, scopes=[ALERT_REPORT_WRITE])],
)
async def update_report(
    report_id: int,
    report_update: ReportRequest,
    report_crud: ReportsCRUDDep,
):
    """
    Update an existing report and its notification configs.

    This endpoint updates an alert and its associated channels. Channels not included
    in the update will be deleted. It requires the ALERT_REPORT_WRITE scope for authentication.

    Args:
        alert_id: The ID of the alert to update
        alert_update: The updated alert data
        alert_crud: Dependency for CRUD operations on alerts

    Returns:
        Updated alert with its notification channels
        :param report_crud: Dependency for CRUD operations on reports
        :param report_update: The updated report data
        :param report_id: The ID of the report to update
    """
    return await report_crud.update_report(
        report_id=report_id,
        report_update=report_update,
    )<|MERGE_RESOLUTION|>--- conflicted
+++ resolved
@@ -13,11 +13,12 @@
 from commons.notifiers.constants import NotificationChannel
 from commons.utilities.pagination import Page, PaginationParams
 from insights_backend.core.dependencies import oauth2_auth
-<<<<<<< HEAD
-from insights_backend.notifications.dependencies import AlertPreviewServiceDep, AlertsCRUDDep, CRUDNotificationsDep
-=======
-from insights_backend.notifications.dependencies import AlertsCRUDDep, CRUDNotificationsDep, ReportsCRUDDep
->>>>>>> d9b1c629
+from insights_backend.notifications.dependencies import (
+    AlertPreviewServiceDep,
+    AlertsCRUDDep,
+    CRUDNotificationsDep,
+    ReportsCRUDDep,
+)
 from insights_backend.notifications.filters import NotificationConfigFilter
 from insights_backend.notifications.models import Alert, Report
 from insights_backend.notifications.schemas import (
@@ -26,12 +27,9 @@
     Granularity,
     NotificationList,
     NotificationType,
-<<<<<<< HEAD
     PreviewResponse,
-=======
     ReportDetail,
     ReportRequest,
->>>>>>> d9b1c629
 )
 
 logger = logging.getLogger(__name__)
