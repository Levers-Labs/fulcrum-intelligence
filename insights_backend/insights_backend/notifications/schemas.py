from datetime import datetime
from typing import Any

from pydantic import ConfigDict, Field, field_validator

from commons.models import BaseModel
from commons.models.enums import Granularity
from insights_backend.notifications.enums import NotificationType
from insights_backend.notifications.models import (
    AlertTrigger,
    NotificationChannelConfig,
    ReportConfig,
    ScheduleConfig,
)


class NotificationBase(BaseModel):
    name: str
    description: str | None = Field(default=None, description="description")
    grain: Granularity
    tags: list[str] = Field(default_factory=list, description="tags for categorizing notifications")
    summary: str
    notification_channels: list[NotificationChannelConfig] = Field(
        default_factory=list, description="notification channel configurations"
    )

    @field_validator("notification_channels")
    @classmethod
    def validate_unique_channels(cls, channels: list[Any]) -> list[Any]:
        """Validate that each channel type appears only once"""
        channel_types = [channel.channel_type for channel in channels]
        if len(set(channel_types)) < len(channel_types):
            raise ValueError("Each channel type can only be used once")
        return channels

    @field_validator("tags")
    @classmethod
    def validate_unique_tags(cls, v: list[str]) -> list[str]:
        """Ensure tags are unique and non-empty"""
        return list(dict.fromkeys(tag.strip() for tag in v if tag.strip()))


class AlertRequest(NotificationBase):
    """Request model for creating alerts"""

    trigger: AlertTrigger

    model_config = ConfigDict(
        from_attributes=True,
        json_schema_extra={
            "example": {
                "name": "alert name",
                "description": "alert description",
                "grain": "day",
                "trigger": {
                    "type": "METRIC_STORY",
                    "condition": {"metric_ids": ["NewBizDeals"], "story_groups": ["TREND_CHANGES"]},
                },
                "summary": "summary",
                "notification_channels": [
                    {
                        "channel_type": "slack",
                        "recipients": [
                            {
                                "name": "#channel",
                                "is_channel": True,
                                "is_group": False,
                                "is_dm": False,
                                "is_private": False,
                            }
                        ],
                    },
                    {"channel_type": "email", "recipients": [{"email": "user@example.com", "location": "to"}]},
                ],
            }
        },
    )


class AlertDetail(NotificationBase):
    """Model for reading alert with its notification channels"""

    id: int
    trigger: AlertTrigger

    model_config = ConfigDict(from_attributes=True, arbitrary_types_allowed=True)


class NotificationList(BaseModel):
    """Schema for notification listing (both alerts and reports)"""

    id: int
    name: str
    type: NotificationType
    grain: Granularity
    summary: str
    tags: list[str] | None = None
    last_execution: datetime | None = None
    recipients_count: int | None
    is_active: bool

    model_config = ConfigDict(from_attributes=True, arbitrary_types_allowed=True)


class ReportRequest(NotificationBase):
    """Request model for creating reports"""

    schedule: ScheduleConfig
    config: ReportConfig

    model_config = ConfigDict(
        from_attributes=True,
        json_schema_extra={
            "example": {
                "name": "report name",
                "description": "report description",
                "grain": "day",
                "schedule": {
                    "minute": "0",
                    "hour": "9",
                    "day_of_month": "*",
                    "month": "*",
                    "day_of_week": "MON",
                    "timezone": "America/New_York",
                },
                "config": {"metric_ids": ["NewBizDeals", "NewWins"], "comparisons": ["PERCENTAGE_CHANGE"]},
                "summary": "Daily report summary",
                "notification_channels": [
                    {
                        "channel_type": "slack",
                        "recipients": [
                            {
                                "name": "#daily-metrics",
                                "is_channel": True,
                                "is_group": False,
                                "is_dm": False,
                                "is_private": False,
                            }
                        ],
                    },
                    {
                        "channel_type": "email",
                        "recipients": [
                            {"email": "team@example.com", "location": "to"},
                            {"email": "manager@example.com", "location": "cc"},
                        ],
                    },
                ],
            }
        },
    )


class ReportDetail(NotificationBase):
    id: int
    schedule: ScheduleConfig
    config: ReportConfig

<<<<<<< HEAD
    model_config = ConfigDict(from_attributes=True)


class EmailPreviewResponse(BaseModel):
    """Response model for email template preview"""

    to_emails: list[str]
    cc_emails: list[str] | None = None
    subject: str
    body: str


class SlackPreviewResponse(BaseModel):
    """Response model for slack template preview"""

    message: dict[str, Any] | str
    channels: list[str] = []


class PreviewResponse(BaseModel):
    """Response model for template preview"""

    email: EmailPreviewResponse | None = None
    slack: SlackPreviewResponse | None = None
=======
    model_config = ConfigDict(from_attributes=True, arbitrary_types_allowed=True)
>>>>>>> d9b1c629
<|MERGE_RESOLUTION|>--- conflicted
+++ resolved
@@ -99,6 +99,30 @@
     recipients_count: int | None
     is_active: bool
 
+    model_config = ConfigDict(from_attributes=True)
+
+
+class EmailPreviewResponse(BaseModel):
+    """Response model for email template preview"""
+
+    to_emails: list[str]
+    cc_emails: list[str] | None = None
+    subject: str
+    body: str
+
+
+class SlackPreviewResponse(BaseModel):
+    """Response model for slack template preview"""
+
+    message: dict[str, Any] | str
+    channels: list[str] = []
+
+
+class PreviewResponse(BaseModel):
+    """Response model for template preview"""
+
+    email: EmailPreviewResponse | None = None
+    slack: SlackPreviewResponse | None = None
     model_config = ConfigDict(from_attributes=True, arbitrary_types_allowed=True)
 
 
@@ -156,31 +180,4 @@
     schedule: ScheduleConfig
     config: ReportConfig
 
-<<<<<<< HEAD
-    model_config = ConfigDict(from_attributes=True)
-
-
-class EmailPreviewResponse(BaseModel):
-    """Response model for email template preview"""
-
-    to_emails: list[str]
-    cc_emails: list[str] | None = None
-    subject: str
-    body: str
-
-
-class SlackPreviewResponse(BaseModel):
-    """Response model for slack template preview"""
-
-    message: dict[str, Any] | str
-    channels: list[str] = []
-
-
-class PreviewResponse(BaseModel):
-    """Response model for template preview"""
-
-    email: EmailPreviewResponse | None = None
-    slack: SlackPreviewResponse | None = None
-=======
-    model_config = ConfigDict(from_attributes=True, arbitrary_types_allowed=True)
->>>>>>> d9b1c629
+    model_config = ConfigDict(from_attributes=True, arbitrary_types_allowed=True)