import logging
from typing import Annotated

from fastapi import (
    APIRouter,
    Depends,
    HTTPException,
    Security,
)
from slack_sdk.errors import SlackApiError
from sqlalchemy.exc import IntegrityError
from starlette import status

from commons.auth.scopes import (
    ADMIN_READ,
    ADMIN_WRITE,
    USER_READ,
    USER_WRITE,
)
from commons.db.crud import NotFoundError
from commons.models.tenant import (
    SlackConnectionConfig,
    TenantConfig,
    TenantConfigRead,
    TenantConfigUpdate,
)
from commons.utilities.context import get_tenant_id, set_tenant_id
from commons.utilities.pagination import PaginationParams
from insights_backend.core.crud import TenantCRUD
from insights_backend.core.dependencies import (
    SlackClientDep,
    SlackOAuthServiceDep,
    TenantsCRUDDep,
    UsersCRUDDep,
    oauth2_auth,
)
from insights_backend.core.models import (
    TenantList,
    TenantRead,
    User,
    UserCreate,
    UserList,
)
from insights_backend.core.models.users import UserRead, UserUpdate
from insights_backend.core.schemas import SlackChannel, SlackChannelResponse

user_router = APIRouter(prefix="/users", tags=["users"])
router = APIRouter(tags=["tenants"])
slack_router = APIRouter(prefix="/slack", tags=["slack"])
logger = logging.getLogger(__name__)


async def handle_tenant_context_from_org_id(org_id: str, tenant_crud_client: TenantCRUD):
    # Get tenant id using tenant org id
    tenant = await tenant_crud_client.get_tenant_by_external_id(org_id)
    if not tenant:
        raise HTTPException(status_code=422, detail=f"Tenant not found for org id: {org_id}")
    # Set tenant id in context
    set_tenant_id(tenant.id)


@user_router.post(
    "/",
    response_model=UserRead,
    dependencies=[Security(oauth2_auth().verify, scopes=[USER_WRITE])],  # type: ignore
)
async def create_user(user: UserCreate, user_crud_client: UsersCRUDDep, tenant_crud_client: TenantsCRUDDep):
    """
    To create a new user in DB, this endpoint will be used by Auth0 for user registration.
    """
    # Handle tenant context from org id
    await handle_tenant_context_from_org_id(user.tenant_org_id, tenant_crud_client)
    try:
        return await user_crud_client.create(obj_in=user)
    except IntegrityError as e:
        raise HTTPException(status_code=status.HTTP_400_BAD_REQUEST, detail=str(e.orig)) from e


@user_router.get(
    "/{user_id}",
    response_model=UserRead,
    dependencies=[Security(oauth2_auth().verify, scopes=[])],  # type: ignore
)
async def get_user(user_id: int, user_crud_client: UsersCRUDDep):
    """
    Retrieve a user by ID.
    """
    try:
        user = await user_crud_client.get(user_id)
    except NotFoundError as e:
        raise HTTPException(status_code=404, detail="User not found") from e
    return user


@user_router.get(
    "/user-by-email/{email}",
    response_model=UserRead,
    dependencies=[Security(oauth2_auth().verify, scopes=[USER_READ])],  # type: ignore
)
async def get_user_by_email(email: str, user_crud_client: UsersCRUDDep):
    """
    Retrieve a user by email.
    """
    db_user = await user_crud_client.get_user_by_email(email)
    if db_user is None:
        raise HTTPException(status_code=404, detail="User not found")
    return db_user


@user_router.put(
    "/{user_id}",
    response_model=UserRead,
    dependencies=[Security(oauth2_auth().verify, scopes=[USER_WRITE])],  # type: ignore
)
async def update_user(user_id: int, user: UserUpdate, user_crud_client: UsersCRUDDep):
    """
    Update a user by ID.
    """
    try:
        old_user_obj: User = await user_crud_client.get(user_id)
    except NotFoundError as e:
        raise HTTPException(status_code=404, detail="User not found") from e

    return await user_crud_client.update(obj=old_user_obj, obj_in=user)


@user_router.get(
    "/",
    response_model=UserList,
    dependencies=[Security(oauth2_auth().verify, scopes=[USER_READ])],  # type: ignore
)
async def list_users(
    user_crud_client: UsersCRUDDep,
    params: Annotated[PaginationParams, Depends(PaginationParams)],
) -> UserList:
    """
    Retrieve all the users in DB.
    """
    count = await user_crud_client.total_count()
    results: list[UserRead] = [UserRead.from_orm(user) for user in await user_crud_client.list_results(params=params)]
    return UserList(results=results, count=count)


@user_router.delete("/{user_id}", dependencies=[Security(oauth2_auth().verify, scopes=[USER_WRITE])])  # type: ignore
async def delete_user(user_id: int, user_crud_client: UsersCRUDDep):
    """
    Delete a user by ID.
    """
    try:
        await user_crud_client.delete(id=user_id)
        return {"detail": "User deleted successfully"}
    except NotFoundError as e:
        raise HTTPException(status_code=404, detail="User not found") from e


# Tenant Routes
@router.get(
    "/tenants/all",
    response_model=TenantList,
    dependencies=[Security(oauth2_auth().verify, scopes=[ADMIN_READ])],  # type: ignore
)
async def list_tenants(
    tenant_crud_client: TenantsCRUDDep,
    params: Annotated[PaginationParams, Depends(PaginationParams)],
):
    """
    Retrieve all tenants in DB.
    """
    count = await tenant_crud_client.total_count()
    results: list[TenantRead] = [
        TenantRead.model_validate(tenant) for tenant in await tenant_crud_client.list_results(params=params)
    ]
    return TenantList(results=results, count=count)


@router.get(
    "/tenant/config",
    response_model=TenantConfigRead,
    dependencies=[Security(oauth2_auth().verify, scopes=[ADMIN_READ])],  # type: ignore
)
async def get_tenant_config(tenant_id: Annotated[int, Depends(get_tenant_id)], tenant_crud_client: TenantsCRUDDep):
    """
    Retrieve the configuration for the current tenant.
    """
    try:
        config: TenantConfig = await tenant_crud_client.get_tenant_config(tenant_id)
        return config
    except NotFoundError as e:
        raise HTTPException(status_code=404, detail="Tenant not found") from e


@router.get(
    "/tenant/config/internal",
    response_model=TenantConfig,
    dependencies=[Security(oauth2_auth().verify, scopes=[ADMIN_READ])],  # type: ignore
)
async def get_tenant_config_internal(
    tenant_id: Annotated[int, Depends(get_tenant_id)], tenant_crud_client: TenantsCRUDDep
):
    """
    Internal endpoint to retrieve the complete tenant configuration including sensitive fields.
    This endpoint should only be used by internal services.
    """
    try:
        config: TenantConfig = await tenant_crud_client.get_tenant_config(tenant_id)
        return config
    except NotFoundError as e:
        raise HTTPException(status_code=404, detail="Tenant not found") from e


@router.put(
    "/tenant/config",
    response_model=TenantConfigRead,
    dependencies=[Security(oauth2_auth().verify, scopes=[])],  # type: ignore
)
async def update_tenant_config(
    tenant_id: Annotated[int, Depends(get_tenant_id)],  # Retrieve tenant_id from the request context
    config: TenantConfigUpdate,  # The new configuration for the tenant's cube connection
    tenant_crud_client: TenantsCRUDDep,  # Dependency for the tenant CRUD operations
):
    """
    Update the configuration for a tenant's cube connection.
    """
    try:
        # Attempt to update the tenant configuration
        updated_config = await tenant_crud_client.update_tenant_config(tenant_id, config)  # type: ignore
        return updated_config
    except NotFoundError as e:
        # Raise an HTTPException if the tenant is not found
        raise HTTPException(status_code=404, detail="Tenant not found") from e


# Slack OAuth Routes
@slack_router.get(
    "/oauth/authorize",
    response_model=dict[str, str],
    dependencies=[Security(oauth2_auth().verify, scopes=[ADMIN_WRITE])],  # type: ignore
)
async def generate_authorize_url(service: SlackOAuthServiceDep):
    """Generate Slack OAuth URL for authorization."""
    # todo: need to store tenant_id in the state for the callback context to retrieve it
    # Generate OAuth URL
    auth_url = service.generate_oauth_url()
    logger.info("Slack OAuth URL: %s", auth_url)
    return {"authorization_url": auth_url}


@slack_router.post(
    "/oauth/callback",
    response_model=TenantConfigRead,
    dependencies=[Security(oauth2_auth().verify, scopes=[ADMIN_WRITE])],  # type: ignore
)
async def oauth_callback(
    code: str,
    service: SlackOAuthServiceDep,
    tenant_crud: TenantsCRUDDep,
    tenant_id: Annotated[int, Depends(get_tenant_id)],
):
    """Handle Slack OAuth callback."""

    # Authorize OAuth code
    slack_config = await service.authorize_oauth_code(code)

    # Update tenant config with Slack connection details
    tenant_config = await tenant_crud.update_slack_connection(tenant_id, slack_config)

    return tenant_config


@slack_router.post(
    "/disconnect",
    response_model=TenantConfigRead,
    dependencies=[Security(oauth2_auth().verify, scopes=[ADMIN_WRITE])],  # type: ignore
)
async def disconnect_slack(
    service: SlackOAuthServiceDep,
    tenant_crud: TenantsCRUDDep,
    tenant_id: Annotated[int, Depends(get_tenant_id)],
):
    """
    Disconnect Slack integration for a tenant by clearing the Slack connection config.
    """
    tenant_config = await tenant_crud.get_tenant_config(tenant_id)
    # check if tenant config has slack connection details
    if not tenant_config.slack_connection:
        raise HTTPException(status_code=400, detail="Slack connection details not found")
    # call revoke token endpoint
    slack_connection = SlackConnectionConfig.parse_obj(tenant_config.slack_connection)
    await service.revoke_oauth_token(slack_connection.bot_token)
    # clear the slack connection details
    tenant_config = await tenant_crud.revoke_slack_connection(tenant_config)
    return tenant_config


@slack_router.get(
    "/channels",
    response_model=SlackChannelResponse,
    dependencies=[Security(oauth2_auth().verify, scopes=[ADMIN_READ])],  # type: ignore
)
async def list_channels(
    slack_client: SlackClientDep,
    name: str | None = None,
    cursor: str | None = None,
    limit: int = 100,
):
    """
    List Slack channels with optional name filtering and pagination support.
    """
    return await slack_client.list_channels(cursor=cursor, limit=limit, name=name)


@slack_router.get(
    "/channels/{channel_id}",
    response_model=SlackChannel | dict,  # noqa
    dependencies=[Security(oauth2_auth().verify, scopes=[ADMIN_READ])],  # type: ignore
)
async def get_channel_info(
    slack_client: SlackClientDep,
    channel_id: str,
):
    """
    Retrieve detailed information about a specific Slack channel by its ID.
<<<<<<< HEAD

    Args:
        slack_client (SlackClientDep): The Slack client dependency.
        channel_id (str): The ID of the Slack channel to retrieve information about.

    Returns:
        SlackChannel | dict: The detailed information about the specified Slack channel,
        or a dictionary if the channel is not found.
    """
    return await slack_client.get_channel_info(channel_id=channel_id)
=======
    """
    try:
        return await slack_client.get_channel_info(channel_id=channel_id)
    except SlackApiError as SlackErr:
        raise HTTPException(status_code=404, detail=f"Channel not found for {channel_id}") from SlackErr
>>>>>>> c0e714fc
<|MERGE_RESOLUTION|>--- conflicted
+++ resolved
@@ -320,21 +320,8 @@
 ):
     """
     Retrieve detailed information about a specific Slack channel by its ID.
-<<<<<<< HEAD
-
-    Args:
-        slack_client (SlackClientDep): The Slack client dependency.
-        channel_id (str): The ID of the Slack channel to retrieve information about.
-
-    Returns:
-        SlackChannel | dict: The detailed information about the specified Slack channel,
-        or a dictionary if the channel is not found.
-    """
-    return await slack_client.get_channel_info(channel_id=channel_id)
-=======
     """
     try:
         return await slack_client.get_channel_info(channel_id=channel_id)
     except SlackApiError as SlackErr:
-        raise HTTPException(status_code=404, detail=f"Channel not found for {channel_id}") from SlackErr
->>>>>>> c0e714fc
+        raise HTTPException(status_code=404, detail=f"Channel not found for {channel_id}") from SlackErr