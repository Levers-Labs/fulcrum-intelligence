"""
Unit tests for historical performance pattern models.
"""

import pytest
from pydantic import ValidationError

from levers.models import (
    AnalysisWindow,
    Granularity,
    TrendExceptionType,
    TrendType,
)
from levers.models.patterns import (
    BenchmarkComparison,
    GrowthStats,
    HistoricalPerformance,
    PeriodMetrics,
    RankSummary,
    Seasonality,
    TrendException,
    TrendInfo,
)


class TestPeriodMetrics:
    """Tests for the PeriodMetrics class."""

    def test_valid_creation(self):
        """Test creating a valid PeriodMetrics object."""
        # Arrange & Act
        metrics = PeriodMetrics(
            period_start="2023-01-01", period_end="2023-01-31", pop_growth_percent=10.5, pop_acceleration_percent=2.0
        )

        # Assert
        assert metrics.period_start == "2023-01-01"
        assert metrics.period_end == "2023-01-31"
        assert metrics.pop_growth_percent == 10.5
        assert metrics.pop_acceleration_percent == 2.0

    def test_optional_fields(self):
        """Test creating an object with optional fields as None."""
        # Arrange & Act
        metrics = PeriodMetrics(
            period_start="2023-01-01", period_end="2023-01-31", pop_growth_percent=None, pop_acceleration_percent=None
        )

        # Assert
        assert metrics.period_start == "2023-01-01"
        assert metrics.period_end == "2023-01-31"
        assert metrics.pop_growth_percent is None
        assert metrics.pop_acceleration_percent is None

    def test_required_fields(self):
        """Test required fields validation."""
        # Act & Assert
        with pytest.raises(ValidationError):
            PeriodMetrics(
                period_start="2023-01-01"
                # Missing period_end
            )

    def test_dict_conversion(self):
        """Test conversion to dictionary."""
        # Arrange
        metrics = PeriodMetrics(
            period_start="2023-01-01", period_end="2023-01-31", pop_growth_percent=10.5, pop_acceleration_percent=2.0
        )

        # Act
        result = metrics.to_dict()

        # Assert
        assert result["period_start"] == "2023-01-01"
        assert result["period_end"] == "2023-01-31"
        assert result["pop_growth_percent"] == 10.5
        assert result["pop_acceleration_percent"] == 2.0


class TestGrowthStats:
    """Tests for the GrowthStats class."""

    def test_valid_creation(self):
        """Test creating a valid GrowthStats object."""
        # Arrange & Act
        stats = GrowthStats(
            current_pop_growth=10.5,
            average_pop_growth=8.0,
            current_growth_acceleration=2.5,
            num_periods_accelerating=3,
            num_periods_slowing=1,
        )

        # Assert
        assert stats.current_pop_growth == 10.5
        assert stats.average_pop_growth == 8.0
        assert stats.current_growth_acceleration == 2.5
        assert stats.num_periods_accelerating == 3
        assert stats.num_periods_slowing == 1

    def test_optional_fields(self):
        """Test creating an object with optional fields as None."""
        # Arrange & Act
        stats = GrowthStats(current_pop_growth=None, average_pop_growth=None, current_growth_acceleration=None)

        # Assert
        assert stats.current_pop_growth is None
        assert stats.average_pop_growth is None
        assert stats.current_growth_acceleration is None
        assert stats.num_periods_accelerating == 0
        assert stats.num_periods_slowing == 0

    def test_default_values(self):
        """Test default values."""
        # Arrange & Act
        stats = GrowthStats()

        # Assert
        assert stats.current_pop_growth is None
        assert stats.average_pop_growth is None
        assert stats.current_growth_acceleration is None
        assert stats.num_periods_accelerating == 0
        assert stats.num_periods_slowing == 0

    def test_dict_conversion(self):
        """Test conversion to dictionary."""
        # Arrange
        stats = GrowthStats(
            current_pop_growth=10.5,
            average_pop_growth=8.0,
            current_growth_acceleration=2.5,
            num_periods_accelerating=3,
            num_periods_slowing=1,
        )

        # Act
        result = stats.to_dict()

        # Assert
        assert result["current_pop_growth"] == 10.5
        assert result["average_pop_growth"] == 8.0
        assert result["current_growth_acceleration"] == 2.5
        assert result["num_periods_accelerating"] == 3
        assert result["num_periods_slowing"] == 1


class TestRankSummary:
    """Tests for the RankSummary class."""

    def test_valid_creation(self):
        """Test creating a valid RankSummary object."""
        # Arrange & Act
        rank = RankSummary(
            value=150.0,
            rank=1,
            duration_grains=30,
            prior_record_value=140.0,
            prior_record_date="2023-01-15",
            absolute_delta_from_prior_record=10.0,
            relative_delta_from_prior_record=7.14,
        )

        # Assert
        assert rank.value == 150.0
        assert rank.rank == 1
        assert rank.duration_grains == 30
        assert rank.prior_record_value == 140.0
        assert rank.prior_record_date == "2023-01-15"
        assert rank.absolute_delta_from_prior_record == 10.0
        assert rank.relative_delta_from_prior_record == 7.14

    def test_optional_fields(self):
        """Test creating an object with optional fields as None."""
        # Arrange & Act
        rank = RankSummary(
            value=150.0,
            rank=1,
            duration_grains=30,
            prior_record_value=None,
            prior_record_date=None,
            absolute_delta_from_prior_record=None,
            relative_delta_from_prior_record=None,
        )

        # Assert
        assert rank.value == 150.0
        assert rank.rank == 1
        assert rank.duration_grains == 30
        assert rank.prior_record_value is None
        assert rank.prior_record_date is None
        assert rank.absolute_delta_from_prior_record is None
        assert rank.relative_delta_from_prior_record is None

    def test_required_fields(self):
        """Test required fields validation."""
        # Act & Assert
        with pytest.raises(ValidationError):
            RankSummary(
                value=150.0,
                rank=1,
                # Missing duration_grains
            )

    def test_dict_conversion(self):
        """Test conversion to dictionary."""
        # Arrange
        rank = RankSummary(
            value=150.0,
            rank=1,
            duration_grains=30,
            prior_record_value=140.0,
            prior_record_date="2023-01-15",
            absolute_delta_from_prior_record=10.0,
            relative_delta_from_prior_record=7.14,
        )

        # Act
        result = rank.to_dict()

        # Assert
        assert result["value"] == 150.0
        assert result["rank"] == 1
        assert result["duration_grains"] == 30
        assert result["prior_record_value"] == 140.0
        assert result["prior_record_date"] == "2023-01-15"
        assert result["absolute_delta_from_prior_record"] == 10.0
        assert result["relative_delta_from_prior_record"] == 7.14


class TestSeasonality:
    """Tests for the Seasonality class."""

    def test_valid_creation(self):
        """Test creating a valid Seasonality object."""
        # Arrange & Act
        seasonality = Seasonality(
            is_following_expected_pattern=True,
            expected_change_percent=10.0,
            actual_change_percent=9.5,
            deviation_percent=-0.5,
        )

        # Assert
        assert seasonality.is_following_expected_pattern is True
        assert seasonality.expected_change_percent == 10.0
        assert seasonality.actual_change_percent == 9.5
        assert seasonality.deviation_percent == -0.5

    def test_optional_fields(self):
        """Test creating an object with optional fields as None."""
        # Arrange & Act
        seasonality = Seasonality(
            is_following_expected_pattern=False,
            expected_change_percent=None,
            actual_change_percent=None,
            deviation_percent=None,
        )

        # Assert
        assert seasonality.is_following_expected_pattern is False
        assert seasonality.expected_change_percent is None
        assert seasonality.actual_change_percent is None
        assert seasonality.deviation_percent is None

    def test_required_fields(self):
        """Test required fields validation."""
        # Act & Assert
        with pytest.raises(ValidationError):
            Seasonality()  # Missing is_following_expected_pattern

    def test_dict_conversion(self):
        """Test conversion to dictionary."""
        # Arrange
        seasonality = Seasonality(
            is_following_expected_pattern=True,
            expected_change_percent=10.0,
            actual_change_percent=9.5,
            deviation_percent=-0.5,
        )

        # Act
        result = seasonality.to_dict()

        # Assert
        assert result["is_following_expected_pattern"] is True
        assert result["expected_change_percent"] == 10.0
        assert result["actual_change_percent"] == 9.5
        assert result["deviation_percent"] == -0.5


class TestBenchmarkComparison:
    """Tests for the BenchmarkComparison class."""

    def test_valid_creation(self):
        """Test creating a valid BenchmarkComparison object."""
        # Arrange & Act
        benchmark = BenchmarkComparison(reference_period="WTD", absolute_change=10.0, change_percent=5.0)

        # Assert
        assert benchmark.reference_period == "WTD"
        assert benchmark.absolute_change == 10.0
        assert benchmark.change_percent == 5.0

    def test_optional_fields(self):
        """Test creating an object with optional fields as None."""
        # Arrange & Act
        benchmark = BenchmarkComparison(reference_period="WTD", absolute_change=10.0, change_percent=None)

        # Assert
        assert benchmark.reference_period == "WTD"
        assert benchmark.absolute_change == 10.0
        assert benchmark.change_percent is None

    def test_required_fields(self):
        """Test required fields validation."""
        # Act & Assert
        with pytest.raises(ValidationError):
            BenchmarkComparison(
                reference_period="WTD"
                # Missing absolute_change
            )

    def test_dict_conversion(self):
        """Test conversion to dictionary."""
        # Arrange
        benchmark = BenchmarkComparison(reference_period="WTD", absolute_change=10.0, change_percent=5.0)

        # Act
        result = benchmark.to_dict()

        # Assert
        assert result["reference_period"] == "WTD"
        assert result["absolute_change"] == 10.0
        assert result["change_percent"] == 5.0


class TestTrendInfo:
    """Tests for the TrendInfo class."""

    def test_valid_creation(self):
        """Test creating a valid TrendInfo object."""
        # Arrange & Act
        trend = TrendInfo(
            trend_type=TrendType.UPWARD, start_date="2023-01-01", average_pop_growth=10.5, duration_grains=30
        )

        # Assert
        assert trend.trend_type == TrendType.UPWARD
        assert trend.start_date == "2023-01-01"
        assert trend.average_pop_growth == 10.5
        assert trend.duration_grains == 30

    def test_optional_fields(self):
        """Test creating an object with optional fields as None."""
        # Arrange & Act
        trend = TrendInfo(
            trend_type=TrendType.STABLE, start_date="2023-01-01", average_pop_growth=None, duration_grains=30
        )

        # Assert
        assert trend.trend_type == TrendType.STABLE
        assert trend.start_date == "2023-01-01"
        assert trend.average_pop_growth is None
        assert trend.duration_grains == 30

    def test_required_fields(self):
        """Test required fields validation."""
        # Act & Assert
        with pytest.raises(ValidationError):
            TrendInfo(
                trend_type=TrendType.UPWARD,
                start_date="2023-01-01",
                # Missing duration_grains
            )

    def test_dict_conversion(self):
        """Test conversion to dictionary."""
        # Arrange
        trend = TrendInfo(
            trend_type=TrendType.UPWARD, start_date="2023-01-01", average_pop_growth=10.5, duration_grains=30
        )

        # Act
        result = trend.to_dict()

        # Assert
        assert result["trend_type"] == "upward"
        assert result["start_date"] == "2023-01-01"
        assert result["average_pop_growth"] == 10.5
        assert result["duration_grains"] == 30


class TestTrendException:
    """Tests for the TrendException class."""

    def test_valid_creation(self):
        """Test creating a valid TrendException object."""
        # Arrange & Act
        exception = TrendException(
            type=TrendExceptionType.SPIKE,
            current_value=150.0,
            normal_range_low=100.0,
            normal_range_high=130.0,
            absolute_delta_from_normal_range=20.0,
            magnitude_percent=15.38,
        )

        # Assert
        assert exception.type == TrendExceptionType.SPIKE
        assert exception.current_value == 150.0
        assert exception.normal_range_low == 100.0
        assert exception.normal_range_high == 130.0
        assert exception.absolute_delta_from_normal_range == 20.0
        assert exception.magnitude_percent == 15.38

    def test_optional_fields(self):
        """Test creating an object with optional fields as None."""
        # Arrange & Act
        exception = TrendException(
            type=TrendExceptionType.DROP,
            current_value=80.0,
            normal_range_low=100.0,
            normal_range_high=130.0,
            absolute_delta_from_normal_range=None,
            magnitude_percent=None,
        )

        # Assert
        assert exception.type == TrendExceptionType.DROP
        assert exception.current_value == 80.0
        assert exception.normal_range_low == 100.0
        assert exception.normal_range_high == 130.0
        assert exception.absolute_delta_from_normal_range is None
        assert exception.magnitude_percent is None

    def test_required_fields(self):
        """Test required fields validation."""
        # Act & Assert
        with pytest.raises(ValidationError):
            TrendException(
                type=TrendExceptionType.SPIKE,
                current_value=150.0,
                normal_range_low=100.0,
                # Missing normal_range_high
            )

    def test_dict_conversion(self):
        """Test conversion to dictionary."""
        # Arrange
        exception = TrendException(
            type=TrendExceptionType.SPIKE,
            current_value=150.0,
            normal_range_low=100.0,
            normal_range_high=130.0,
            absolute_delta_from_normal_range=20.0,
            magnitude_percent=15.38,
        )

        # Act
        result = exception.to_dict()

        # Assert
        assert result["type"] == "Spike"
        assert result["current_value"] == 150.0
        assert result["normal_range_low"] == 100.0
        assert result["normal_range_high"] == 130.0
        assert result["absolute_delta_from_normal_range"] == 20.0
        assert result["magnitude_percent"] == 15.38


class TestHistoricalPerformance:
    """Tests for the HistoricalPerformance class."""

    def test_valid_creation(self):
        """Test creating a valid HistoricalPerformance object."""
        # Arrange & Act
        performance = HistoricalPerformance(
            pattern="historical_performance",
            metric_id="test_metric",
            analysis_window=AnalysisWindow(start_date="2023-01-01", end_date="2023-01-31", grain=Granularity.DAY),
            period_metrics=[
                PeriodMetrics(period_start="2023-01-01", period_end="2023-01-15", pop_growth_percent=10.5),
                PeriodMetrics(period_start="2023-01-16", period_end="2023-01-31", pop_growth_percent=12.0),
            ],
            growth_stats=GrowthStats(current_pop_growth=12.0, average_pop_growth=11.25),
            current_trend=TrendInfo(trend_type=TrendType.UPWARD, start_date="2023-01-01", duration_grains=31),
            high_rank=RankSummary(value=150.0, rank=1, duration_grains=31),
            low_rank=RankSummary(value=100.0, rank=31, duration_grains=31),
<<<<<<< HEAD
            benchmark_comparison=BenchmarkComparison(reference_period="WTD", absolute_change=10.0, change_percent=5.0),
            trend_exceptions=[
                TrendException(
                    type=TrendExceptionType.SPIKE, current_value=150.0, normal_range_low=100.0, normal_range_high=130.0
                )
            ],
=======
            benchmark_comparisons=[
                BenchmarkComparison(reference_period="WTD", absolute_change=10.0, change_percent=5.0)
            ],
            trend_exception=TrendException(
                type=TrendExceptionType.SPIKE, current_value=150.0, normal_range_low=100.0, normal_range_high=130.0
            ),
>>>>>>> 212f5883
            grain=Granularity.DAY,
        )

        # Assert
        assert performance.pattern == "historical_performance"
        assert performance.metric_id == "test_metric"
        assert performance.analysis_window.start_date == "2023-01-01"
        assert performance.analysis_window.end_date == "2023-01-31"
        assert len(performance.period_metrics) == 2
        assert performance.growth_stats.current_pop_growth == 12.0
        assert performance.current_trend.trend_type == TrendType.UPWARD
        assert performance.high_rank.value == 150.0
        assert performance.low_rank.value == 100.0
<<<<<<< HEAD
        assert performance.benchmark_comparison is not None
        assert len(performance.trend_exceptions) == 1
=======
        assert len(performance.benchmark_comparisons) == 1
        assert performance.trend_exception is not None
>>>>>>> 212f5883

    def test_required_fields(self):
        """Test required fields validation."""
        # Act & Assert
        with pytest.raises(ValidationError):
            HistoricalPerformance(
                pattern="historical_performance",
                metric_id="test_metric",
                analysis_window=AnalysisWindow(start_date="2023-01-01", end_date="2023-01-31"),
                period_metrics=[],
                growth_stats=GrowthStats(),
                # Missing high_rank and low_rank
            )

    def test_dict_conversion(self):
        """Test conversion to dictionary."""
        # Arrange
        performance = HistoricalPerformance(
            pattern="historical_performance",
            metric_id="test_metric",
            analysis_window=AnalysisWindow(start_date="2023-01-01", end_date="2023-01-31"),
            growth_stats=GrowthStats(),
            high_rank=RankSummary(value=150.0, rank=1, duration_grains=31),
            low_rank=RankSummary(value=100.0, rank=31, duration_grains=31),
            grain=Granularity.DAY,
        )

        # Act
        result = performance.to_dict()

        # Assert
        assert result["pattern"] == "historical_performance"
        assert result["metric_id"] == "test_metric"
        assert result["analysis_window"]["start_date"] == "2023-01-01"
        assert result["analysis_window"]["end_date"] == "2023-01-31"
        assert "period_metrics" in result
        assert "growth_stats" in result
        assert "high_rank" in result
        assert "low_rank" in result<|MERGE_RESOLUTION|>--- conflicted
+++ resolved
@@ -487,21 +487,10 @@
             current_trend=TrendInfo(trend_type=TrendType.UPWARD, start_date="2023-01-01", duration_grains=31),
             high_rank=RankSummary(value=150.0, rank=1, duration_grains=31),
             low_rank=RankSummary(value=100.0, rank=31, duration_grains=31),
-<<<<<<< HEAD
             benchmark_comparison=BenchmarkComparison(reference_period="WTD", absolute_change=10.0, change_percent=5.0),
-            trend_exceptions=[
-                TrendException(
-                    type=TrendExceptionType.SPIKE, current_value=150.0, normal_range_low=100.0, normal_range_high=130.0
-                )
-            ],
-=======
-            benchmark_comparisons=[
-                BenchmarkComparison(reference_period="WTD", absolute_change=10.0, change_percent=5.0)
-            ],
             trend_exception=TrendException(
                 type=TrendExceptionType.SPIKE, current_value=150.0, normal_range_low=100.0, normal_range_high=130.0
             ),
->>>>>>> 212f5883
             grain=Granularity.DAY,
         )
 
@@ -515,13 +504,8 @@
         assert performance.current_trend.trend_type == TrendType.UPWARD
         assert performance.high_rank.value == 150.0
         assert performance.low_rank.value == 100.0
-<<<<<<< HEAD
         assert performance.benchmark_comparison is not None
-        assert len(performance.trend_exceptions) == 1
-=======
-        assert len(performance.benchmark_comparisons) == 1
         assert performance.trend_exception is not None
->>>>>>> 212f5883
 
     def test_required_fields(self):
         """Test required fields validation."""
