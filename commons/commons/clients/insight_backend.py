--- conflicted
+++ resolved
@@ -43,20 +43,11 @@
                 raise InvalidTenantError(tenant_id) from e
             raise
 
-<<<<<<< HEAD
-    async def get_channel_name(self, channel_id: str) -> Any:
-=======
     async def get_slack_channel_details(self, channel_id: str) -> Any:
->>>>>>> c0e714fc
         """
         Get tenant configuration for tenant from context.
         Raises an InvalidTenant exception if the tenant is not found.
         :return: dict
         """
         response = await self.get(f"slack/channels/{channel_id}")
-<<<<<<< HEAD
-        name = response.get("name", None)
-        return name
-=======
-        return response
->>>>>>> c0e714fc
+        return response