--- conflicted
+++ resolved
@@ -1,8 +1,6 @@
 from typing import Any
 
-from fastapi import HTTPException
 from slack_sdk import WebClient
-from slack_sdk.errors import SlackApiError
 
 
 class SlackClient:
@@ -97,22 +95,9 @@
             Dict[str, Any]: Response containing:
                 - channel: channel objects containing id, name etc.
         """
-<<<<<<< HEAD
-        try:
-            # Call Slack API to get channel info
-            response = self.client.conversations_info(
-                channel=channel_id,
-            )
-            # Return the channel info
-            return response["channel"]
-        except SlackApiError as SlackErr:
-            # If the channel is not found, raise an HTTPException
-            raise HTTPException(status_code=404, detail=f"Channel not found for {channel_id}") from SlackErr
-=======
         # Call Slack API to get channel info
         response = self.client.conversations_info(
             channel=channel_id,
         )
         # Return the channel info
-        return response["channel"]
->>>>>>> fbbf1b3c
+        return response["channel"]