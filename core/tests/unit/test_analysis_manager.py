--- conflicted
+++ resolved
@@ -27,6 +27,12 @@
     assert process_control_output == response
 
 
+def test_segment_drift(segment_drift_data, segment_drift_output):
+    analysis_manager = AnalysisManager()
+    response = analysis_manager.segment_drift(segment_drift_data)
+    assert response == segment_drift_output
+
+
 def test_describe(describe_data, describe_output):
     analysis_manager = AnalysisManager()
 
@@ -39,22 +45,6 @@
         describe_data, dimensions, metric_id, start_date=start_date, end_date=end_date, aggregation_function="sum"
     )
 
-<<<<<<< HEAD
-    for index in range(len(response["half_average"])):
-        response["half_average"][index] = (
-            "nan" if math.isnan(response["half_average"][index]) else response["half_average"][index]
-        )
-    assert process_control_output == response
-
-
-def test_segment_drift(segment_drift_data, segment_drift_output):
-    analysis_manager = AnalysisManager()
-    response = analysis_manager.segment_drift(
-        segment_drift_data
-    )
-    assert response == segment_drift_output
-=======
     assert sorted(results, key=lambda x: (x["metric_id"], x["dimension"], x["member"])) == sorted(
         describe_output, key=lambda x: (x["metric_id"], x["dimension"], x["member"])
-    )
->>>>>>> 79a2ecfb
+    )