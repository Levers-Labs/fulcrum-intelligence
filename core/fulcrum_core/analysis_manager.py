<<<<<<< HEAD
import math
from itertools import combinations
=======
>>>>>>> eff480fe
from typing import List

import numpy as np
import pandas as pd


class AnalysisManager:
    """
    Core class for implementing all major functions for analysis manager
    """

    def describe(self, data: pd.DataFrame) -> List[dict]:
        """
        Describe the data

        param:
            data: pd.DataFrame.

        return:
            List[dict]: Statistics of metric values for each (dimension, slice) for a given metric ID, and
            a list of dimensions.

        example usage:

            analysis_manager = AnalysisManager()

            start_date = "2024-01-01"
            end_date = "2024-04-30"
            metric_id = "5"
            dimensions = ["Proabability to Close Tier", "Owning Org", "Creating Org"]

            start_date = pd.to_datetime(start_date, format='%Y-%m-%d')
            end_date = pd.to_datetime(end_date, format='%Y-%m-%d')
            data['DAY'] = pd.to_datetime(data['DAY'], format='%Y-%m-%d')
            data['METRIC_ID'] = data['METRIC_ID'].astype(str)

            # Boolean indexing to filter rows
            data = data[(data['METRIC_ID'] == metric_id) &
                        (data['DAY'] >= start_date) &
                        (data['DAY'] <= end_date) &
                        (data['DIMENSION_NAME'].isin(dimensions))]

            response = analysis_manager.describe(data)

        sample response:
            [{'DIMENSION_NAME': 'Creating Org', 'SLICE': 'NA Sales', 'mean': 4.0, 'std': nan, 'p25': 4.0, 'p50': 4.0,
             'p75': 4.0, 'p90': 4.0, 'p95': 4.0, 'p99': 4.0, 'min': 4.0, 'max': 4.0, 'variance': nan, 'count': 1.0, 'sum': 4.0, 'unique': 1},

            {'DIMENSION_NAME': 'Creating Org', 'SLICE': 'Other', 'mean': 50.0, 'std': nan, 'p25': 50.0, 'p50': 50.0,
             'p75': 50.0, 'p90': 50.0, 'p95': 50.0, 'p99': 50.0, 'min': 50.0, 'max': 50.0, 'variance': nan, 'count': 1.0, 'sum': 50.0, 'unique': 1},

            {'DIMENSION_NAME': 'Owning Org', 'SLICE': 'NA CSM', 'mean': 56.0, 'std': nan, 'p25': 56.0, 'p50': 56.0,
             'p75': 56.0, 'p90': 56.0, 'p95': 56.0, 'p99': 56.0, 'min': 56.0, 'max': 56.0, 'variance': nan, 'count': 1.0, 'sum': 56.0, 'unique': 1}
            ]
<<<<<<< HEAD
        """

        grouped_data = data.groupby(["DIMENSION_NAME", "SLICE"])

        # Calculate additional percentiles and variance for each group
        grouped_stats = grouped_data["METRIC_VALUE"].describe(
            percentiles=[0.25, 0.50, 0.75, 0.90, 0.95, 0.99]
        )
        grouped_stats["variance"] = grouped_data["METRIC_VALUE"].var()
        grouped_stats["sum"] = grouped_data["METRIC_VALUE"].sum()
        grouped_stats["unique"] = grouped_data["METRIC_VALUE"].unique()

        grouped_stats.index.names = ["DIMENSION_NAME", "SLICE"]

        result = []

        # Iterate through the grouped DataFrame
        for index, row in grouped_stats.iterrows():
            stats_dict = {
                "DIMENSION_NAME": index[0],
                "SLICE": index[1],
                "mean": row["mean"],
                "std": row["std"],
                "p25": row["25%"],
                "p50": row["50%"],
                "p75": row["75%"],
                "p90": row["90%"],
                "p95": row["95%"],
                "p99": row["99%"],
                "min": row["min"],
                "max": row["max"],
                "variance": row["variance"],
                "count": row["count"],
                "sum": row["sum"],
                "unique": len(row["unique"]),
            }
            result.append(stats_dict)

        return result

    def correlate(
        self,
        data: pd.DataFrame,
        metric_ids: List[str],
        start_date: pd.Timestamp,
        end_date: pd.Timestamp,
    ) -> List[dict]:
        """
        Compute the correlation between all the nC2 pairs generated from the given list metric_ids.

        param:
            data: pd.DataFrame. Already filtered on metric_ids, start_date, and end_date.
            metric_ids: given list metric_ids.
            start_date: pandas timestamp formatted in YYYY-MM-DD
            end_date: pandas timestamp formatted in YYYY-MM-DD

        return:
            dict having a list of correlation_coefficient, start_date, and end_date:
            [
              {
                "metric_id_1": "5",
                "metric_id_2": "6",
                "start_date": "2024-01-01",
                "end_date": "2024-04-30",
                "correlation_coefficient": 0.8
              },
              {
                "metric_id_1": "5",
                "metric_id_2": "7",
                "start_date": "2024-01-01",
                "end_date": "2024-04-30",
                "correlation_coefficient": 0.9
              }
            ]

        example usage:

            analysis_manager = AnalysisManager()

            start_date = "2020-01-01"
            end_date = "2025-04-30"

            start_date = pd.to_datetime(start_date, format="%Y-%m-%d")
            end_date = pd.to_datetime(end_date, format="%Y-%m-%d")
            data['DAY'] = pd.to_datetime(data['DAY'], format='%Y-%m-%d')
            data['METRIC_ID'] = data['METRIC_ID'].astype(str)


            data = data[(data["DAY"] >= start_date) & (data["DAY"] <= end_date)]

            response = analysis_manager.correlate(data, [], start_date=start_date, end_date=end_date)
        """
        data["METRIC_VALUE"] = pd.to_numeric(data["METRIC_VALUE"], errors="coerce")

        data = data.drop_duplicates(subset=["DAY", "METRIC_ID"]).reset_index(drop=True)

        precomputed_metric_values = {}
        for metric_id, group in data.groupby("METRIC_ID"):
            precomputed_metric_values[metric_id] = group["METRIC_VALUE"]

        response = []

        for metric_id1, metric_id2 in combinations(precomputed_metric_values.keys(), 2):
            series1 = precomputed_metric_values[metric_id1]
            series2 = precomputed_metric_values[metric_id2]

            len_series1 = len(series1)
            len_series2 = len(series2)
            if len_series1 < len_series2:
                series2 = series2[:len_series1]
            else:
                series1 = series1[:len_series2]
            correlation = np.corrcoef(series1, series2)[0, 1]
            response.append(
                {
                    "metric_id_1": metric_id1,
                    "metric_id_2": metric_id2,
                    "correlation_coefficient": correlation,
                    "start_date": start_date,
                    "end_date": end_date,
                }
            )

        return response
=======
        """

        grouped_data = data.groupby(['DIMENSION_NAME', 'SLICE'])

        # Calculate additional percentiles and variance for each group
        grouped_stats = grouped_data['METRIC_VALUE'].describe(percentiles=[0.25, 0.50, 0.75, 0.90, 0.95, 0.99])
        grouped_stats['variance'] = grouped_data['METRIC_VALUE'].var()
        grouped_stats['sum'] = grouped_data['METRIC_VALUE'].sum()
        grouped_stats['unique'] = grouped_data['METRIC_VALUE'].unique()

        grouped_stats.index.names = ['DIMENSION_NAME', 'SLICE']

        result = []

        # Iterate through the grouped DataFrame
        for index, row in grouped_stats.iterrows():
            stats_dict = {
                'DIMENSION_NAME': index[0],
                'SLICE': index[1],
                'mean': row['mean'],
                'std': row['std'],
                'p25': row['25%'],
                'p50': row['50%'],
                'p75': row['75%'],
                'p90': row['90%'],
                'p95': row['95%'],
                'p99': row['99%'],
                'min': row['min'],
                'max': row['max'],
                'variance': row['variance'],
                'count': row['count'],
                'sum': row['sum'],
                'unique': len(row['unique'])
            }
            result.append(stats_dict)

        return result
>>>>>>> eff480fe
<|MERGE_RESOLUTION|>--- conflicted
+++ resolved
@@ -1,8 +1,4 @@
-<<<<<<< HEAD
-import math
 from itertools import combinations
-=======
->>>>>>> eff480fe
 from typing import List
 
 import numpy as np
@@ -57,7 +53,6 @@
             {'DIMENSION_NAME': 'Owning Org', 'SLICE': 'NA CSM', 'mean': 56.0, 'std': nan, 'p25': 56.0, 'p50': 56.0,
              'p75': 56.0, 'p90': 56.0, 'p95': 56.0, 'p99': 56.0, 'min': 56.0, 'max': 56.0, 'variance': nan, 'count': 1.0, 'sum': 56.0, 'unique': 1}
             ]
-<<<<<<< HEAD
         """
 
         grouped_data = data.groupby(["DIMENSION_NAME", "SLICE"])
@@ -181,43 +176,4 @@
                 }
             )
 
-        return response
-=======
-        """
-
-        grouped_data = data.groupby(['DIMENSION_NAME', 'SLICE'])
-
-        # Calculate additional percentiles and variance for each group
-        grouped_stats = grouped_data['METRIC_VALUE'].describe(percentiles=[0.25, 0.50, 0.75, 0.90, 0.95, 0.99])
-        grouped_stats['variance'] = grouped_data['METRIC_VALUE'].var()
-        grouped_stats['sum'] = grouped_data['METRIC_VALUE'].sum()
-        grouped_stats['unique'] = grouped_data['METRIC_VALUE'].unique()
-
-        grouped_stats.index.names = ['DIMENSION_NAME', 'SLICE']
-
-        result = []
-
-        # Iterate through the grouped DataFrame
-        for index, row in grouped_stats.iterrows():
-            stats_dict = {
-                'DIMENSION_NAME': index[0],
-                'SLICE': index[1],
-                'mean': row['mean'],
-                'std': row['std'],
-                'p25': row['25%'],
-                'p50': row['50%'],
-                'p75': row['75%'],
-                'p90': row['90%'],
-                'p95': row['95%'],
-                'p99': row['99%'],
-                'min': row['min'],
-                'max': row['max'],
-                'variance': row['variance'],
-                'count': row['count'],
-                'sum': row['sum'],
-                'unique': len(row['unique'])
-            }
-            result.append(stats_dict)
-
-        return result
->>>>>>> eff480fe
+        return response