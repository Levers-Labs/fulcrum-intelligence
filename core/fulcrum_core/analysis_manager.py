import logging
from datetime import date
from typing import Any

import pandas as pd
from scipy.stats import linregress

from fulcrum_core.enums import (
    AggregationMethod,
    AggregationOption,
    Granularity,
    MetricAim,
)
from fulcrum_core.modules import (
    ComponentDriftEvaluator,
    CorrelationAnalyzer,
    DescribeAnalyzer,
    ModelAnalyzer,
    ProcessControlAnalyzer,
    SegmentDriftEvaluator,
    SimpleForecast,
)

logger = logging.getLogger(__name__)


class AnalysisManager:
    """
    Core class for implementing all major functions for analysis manager
    """

    @staticmethod
    def cal_average_growth(series: pd.Series, precision: int | None = None) -> float:
        """
        Calculate the average growth rate for the given time series data.
        The average growth rate is the mean of the growth rate (pct_change) of the time series data.
        Avoid inf average growth and handle NaN values.

        :param series: The input time series data.
        :param precision: The number of decimal places to round the result.
        :return: The average growth rate for the time series data.
        """
        # Drop NaN values from the series
        series = series.dropna()

        # Calculate growth rate
        growth_rate = series.pct_change()

        # Check if all growth rates are NaN
        if growth_rate.isnull().all():
            return 0.0  # If all growth rates are NaN, return 0.0 or any default value you prefer

        # Calculate average growth rate
        avg_growth = growth_rate.mean()

        # Avoid inf average growth
        if avg_growth == float("inf"):
            avg_growth = growth_rate[growth_rate != float("inf")].mean()

        # Convert to percentage
        avg_growth = avg_growth * 100

        # Round the result to the specified precision
        return round(avg_growth, precision) if precision else round(avg_growth)

    def describe(
        self,
        df: pd.DataFrame,
        dimensions: list[str],
        metric_id: str,
        start_date: date,
        end_date: date,
        aggregation_function: str,
    ) -> pd.DataFrame:
        """
        Describe the data
        param:
            df: pd.Dataframe containing metric values
            dimensions: List['str']. For example, ["region", "stage_name"]
            metric_id: str. Example: "ToMRR"
            start_date: pd.Timestamp
            end_date: pd.Timestamp

        return:
            pd.Dataframe : Statistics of metric values for each (dimension, slice) for a given metric ID within
             the given start and end date ranges.

        sample response:
            [
              {
                "metric_id": "ToMRR",
                "dimension": "region",
                "slice": "Asia",
                "mean": 1050.0,
                "median": 1050.0,
                "percentile_25": 775.0,
                "percentile_50": 1050.0,
                "percentile_75": 1325.0,
                "percentile_90": 1490.0,
                "percentile_95": 1545.0,
                "percentile_99": 1589.0,
                "min": 500,
                "max": 1600,
                "variance": 605000.0,
                "count": 2,
                "sum": 2100,
                "unique": 2
              }...
            ]
        """
        analyzer = DescribeAnalyzer()
        result_df = analyzer.run(
            df,
            dimensions=dimensions,
            metric_id=metric_id,
            start_date=start_date,
            end_date=end_date,
            aggregation_function=aggregation_function,
        )
        return result_df

    @classmethod
    def correlate(cls, df: pd.DataFrame) -> list[dict]:
        """
        compute the correlation between all the nC2 pairs generated from the given list metric_ids.
        Args:
            df (pd.DataFrame): The input time series data with 'date', 'metric_id', and 'value' columns.
            e.g. df = pd.DataFrame({
                "date": ["2021-01-01", "2021-01-02", "2021-01-03"],
                "metric_id": ["1", "1", "2"],
                "value": [100, 200, 300],
            })

        Returns:
            list[dict]: The correlation analysis result with the following columns:
                - 'metric_id_1': The first metric id in the pair.
                - 'metric_id_2': The second metric id in the pair.
                - 'correlation_coefficient': The correlation coefficient between the two metrics.
        """
        analyzer = CorrelationAnalyzer()
        result = analyzer.run(df)
        return result

    @staticmethod
    def process_control(df: pd.DataFrame) -> pd.DataFrame:
        """
        Perform time series analysis using process control techniques.
        For a given metric time series, Process Control generates:
            Half-averages based on the first 10-18 Individual Values.
            Central Line values for each time period, using those half-averages
            Upper and Lower Control Limits for each time period based on the Central Line.
            Slope of the Central Line.
            Signal detection based on the Central Line and Control Limits.

        Args:
            df (pd.DataFrame): The input time series data with 'date' and 'value' columns.

        Returns:
            pd.DataFrame: The analyzed time series data with additional calculated columns.
            The result DataFrame will have the following columns:
                - 'date': The date of the time period.
                - 'value': The value of the metric for the time period.
                - 'central_line': The central line value for the time period.
                - 'ucl': The upper control limit value for the time period.
                - 'lcl': The lower control limit value for the time period.
                - 'slope': The slope of the central line for the time period.
                - 'slope_change': The change in slope from the previous time period.
                - 'trend_signal_detected': The signal detection result for the time period.
        """
        analyzer = ProcessControlAnalyzer()
        res_df = analyzer.run(df)
        return res_df

    @staticmethod
    def calculate_component_drift(
        metric_id: str,
        values: list[dict[str, Any]],
        metric_expression: dict[str, Any],
        parent_drift: dict[str, Any] | None = None,
    ) -> dict[str, Any]:
        """
        Calculate the drift for the given expression.
        e.g CAC = (SalesDevSpend + MktSpend) / (NewCust - LostCust)
        expression = {
            "type": "expression",
            "operator": "/",
            "operands": [
                {
                    "type": "expression",
                    "operator": "+",
                    "operands": [
                        {"type": "metric", "metric_id": "SalesDevSpend"},
                        {"type": "metric", "metric_id": "MktSpend"}
                    ],
                },
                {
                    "type": "expression",
                    "operator": "-",
                    "operands": [
                        {"type": "metric", "metric_id": "NewCust"},
                        {"type": "metric", "metric_id": "LostCust"}
                    ],
                }
            ],
        }
        :return: drift information for the expression
        e.g. {
            "metric_id": "CAC",
            "evaluation_value": 100.0,
            "comparison_value": 90.0,
            "drift": {
                "absolute_drift": 10.0,
                "percentage_drift": 11.11,
                "relative_impact": 100,
                "marginal_contribution": 100,
                "relative_impact_root": 100,
                "marginal_contribution_root": 100
            },
            "components": [
                {
                    "metric_id": "SalesDevSpend",
                    "evaluation_value": 30.0,
                    "comparison_value": 25.0,
                    "drift": {
                        "absolute_drift": 5.0,
                        "percentage_drift": 20.0,
                        "relative_impact": 50.0,
                        "marginal_contribution": 10.0,
                        "relative_impact_root": 50.0,
                        "marginal_contribution_root": 10.0
                    }
                },
                {
                    "metric_id": "MktSpend",
                    "evaluation_value": 35.0,
                    "comparison_value": 35.0,
                    "drift": {
                        "absolute_drift": 4.0,
                        "percentage_drift": 12.9,
                        "relative_impact": 40.0,
                        "marginal_contribution": 5.2,
                        "relative_impact_root": 40.0,
                        "marginal_contribution_root": 5.2
                    }
                },
                {
                    "metric_id": "NewCust",
                    "evaluation_value": 20.0,
                    "comparison_value": 22.0,
                    "drift": {
                        "absolute_drift": -2.0,
                        "percentage_drift": -9.1,
                        "relative_impact": -20.0,
                        "marginal_contribution": -2.0,
                        "relative_impact_root": -20.0,
                        "marginal_contribution_root": -2.0
                    }
                },
                {
                    "metric_id": "LostCust",
                    "evaluation_value": 11.0,
                    "comparison_value": 9.0,
                    "drift": {
                        "absolute_drift": 2.0,
                        "percentage_drift": 22.2,
                        "relative_impact": 20.0,
                        "marginal_contribution": 4.0,
                        "relative_impact_root": 20.0,
                        "marginal_contribution_root": 4.0
                    }
                }
            ]
        }
        """
        evaluator = ComponentDriftEvaluator(values)
        expression = evaluator.resolve_expression_values(metric_expression)
        # Get the relative impact and marginal contribution of the root node
        relative_impact_root = 1
        marginal_contribution_root = 1
        if parent_drift:
            relative_impact_root = parent_drift["relative_impact_root"]
            marginal_contribution_root = parent_drift["marginal_contribution_root"]
        result = evaluator.calculate_drift(
            expression, relative_impact_root=relative_impact_root, marginal_contribution_root=marginal_contribution_root
        )
        # Return the drift information as expected by the API
        response = {
            "metric_id": metric_id,
            "evaluation_value": result["evaluation_value"],
            "comparison_value": result["comparison_value"],
            "drift": result.get("drift"),
            "components": [],
        }

        def add_metric_components(node):
            if node.get("type") == "metric":
                response["components"].append(
                    {
                        "metric_id": node.get("metric_id"),
                        "evaluation_value": node.get("evaluation_value"),
                        "comparison_value": node.get("comparison_value"),
                        "drift": node.get("drift"),
                    }
                )
            elif "operands" in node:
                for operand in node["operands"]:
                    add_metric_components(operand)

        add_metric_components(result)
        logger.debug(
            "Component drift calculated for metric: %s, values: %s, expression: %s & \n drift: %s",
            metric_id,
            values,
            metric_expression,
            response,
        )
        return response

    def simple_forecast(
        self,
        df: pd.DataFrame,
        grain: Granularity,
        forecast_horizon: int | None = None,
        forecast_till_date: date | None = None,
        conf_interval: float | None = None,
    ) -> list[dict]:
        """
        perform simple forecasting on the given time series data.
        the model is trained on the input data and used to forecast the future values.
        for the period of the latest data point to the end date, n predictions are made
        where n is the number of periods between the latest data point and the end date each granular level.

        Args:
            df (pd.DataFrame): The input time series data with 'date' and 'value' columns.
            grain (str): The granularity of the data. supported values are 'day', 'week', 'month', and 'quarter'.
            forecast_horizon (int): The number of periods to forecast into the future.
            forecast_till_date (pd.Timestamp): The end date for the forecast.
            conf_interval (float): The confidence interval for the forecast. default is 0.95.

        Returns:
            list[dict]: The forecasted time series data with additional calculated columns.
            the result list will have the following dictionary for each time period:
                - 'date': The date of the time period.
                - 'value': The value of the metric for the time period.
                - 'confidence_interval': The confidence intervals for the forecasted value.
        """
        if forecast_horizon is None and forecast_till_date is None:
            raise ValueError("Either forecast_horizon or forecast_till_date should be provided")

        kwargs = {}
        if conf_interval:
            kwargs["conf_interval"] = conf_interval
        forecast = SimpleForecast(grain=grain)
        results = []
        if forecast_horizon:
            results = forecast.predict_n(df, forecast_horizon, **kwargs)
        elif forecast_till_date:
            results = forecast.predict_till_date(df, forecast_till_date, **kwargs)
        return results

    @staticmethod
    def calculate_growth_rates_of_series(values: pd.Series, precision: int | None = None) -> pd.Series:
        """
        Calculate the growth rates for each data point in the time series.

        Parameters:
        - series_df (pd.Series): The time series data for which growth rates are calculated.

        Returns:
        pd.Series: Series of growth rates.
        """
        # Calculate the growth rates using the pct_change method
        growth_rates = values.pct_change() * 100

        return round(growth_rates, precision) if precision else round(growth_rates)

    @staticmethod
    def calculate_percentage_difference(value: float, ref_value: float, precision: int | None = None) -> float:
        """
        Calculate the percentage difference between two values.

        :param value: The value for which deviation is calculated.
        :param ref_value: The reference value.
        :param precision: The number of decimal places to round the result.

        :return: The deviation percentage.
        """

        # Check if the reference value is zero to avoid division by zero
        if ref_value == 0:
            return 0

        diff_percentage = round(((value - ref_value) / ref_value) * 100, precision)
        return diff_percentage

    @staticmethod
    def calculate_slope_of_time_series(df: pd.DataFrame, precision: int | None = None) -> float:
        """
        Calculate the slope of the time series.

        Parameters:
        - df (pd.DataFrame): The time series data frame containing the values.

        Returns:
        - slope of the time series.
        """

        # Convert date column to datetime dtype
        df["date"] = pd.to_datetime(df["date"])

        # Calculate the number of days elapsed since the earliest date in the DataFrame,
        # and store the result as x_values
        x_values = (df["date"] - df["date"].min()).dt.days

        # Calculate the slope using linear regression
        slope, _, _, _, _ = linregress(x_values, df["value"])

        return round(slope, precision)

    @staticmethod
    async def segment_drift(
        dsensei_base_url: str,
        df: pd.DataFrame,
        evaluation_start_date: date,
        evaluation_end_date: date,
        comparison_start_date: date,
        comparison_end_date: date,
        dimensions: list[str],
        metric_column: str = "value",
        date_column: str = "date",
        aggregation_option: AggregationOption = AggregationOption.SUM,
        aggregation_method: AggregationMethod = AggregationMethod.SUM,
        target_metric_direction: MetricAim = MetricAim.INCREASING,
    ) -> dict:

        result = await SegmentDriftEvaluator(dsensei_base_url).calculate_segment_drift(
            df,
            evaluation_start_date,
            evaluation_end_date,
            comparison_start_date,
            comparison_end_date,
            dimensions,
            metric_column,
            date_column,
            aggregation_option=aggregation_option,
            aggregation_method=aggregation_method,
            target_metric_direction=target_metric_direction,
        )
        return result

    @staticmethod
    def calculate_required_growth(
        current_value: float, target_value: float, number_of_periods: int, precision: int | None = None
    ) -> float:
        """
        Calculate the required growth rate to reach the target value over a given number of periods.
        :param current_value: the current actual value
        :param target_value: the target value
        :param number_of_periods: total number of periods to calculate the required growth rate
        :param precision: the number of decimal places to round the result.
        :return:
        """
        required_growth = ((target_value - current_value) / number_of_periods) * 100
        return round(required_growth, precision)

<<<<<<< HEAD
    # separate dimension based slices,
    @staticmethod
    def get_dimension_slices_values_df(
        dimension_slice_data, dimension, ignore_null: bool = False, ignore_zero: bool = False
    ) -> pd.DataFrame:
        df = pd.DataFrame()
        for slice_info in dimension_slice_data:
            if ignore_null and slice_info[dimension] is None:
                continue
            if ignore_zero and slice_info["value"] == 0:
                continue

            row = {"dimension": dimension, "member": slice_info[dimension], "value": slice_info["value"]}

            df = pd.concat([df, pd.DataFrame(row, index=[0])], ignore_index=True)

        return df

    @staticmethod
    def get_top_or_bottom_n_segments(
        slice_data_frame: pd.DataFrame,
        top: bool = True,
        no_of_slices=4,
    ):
        if top:
            return slice_data_frame.head(no_of_slices)
        else:
            return slice_data_frame.tail(no_of_slices)
=======
    def model_analysis(self, df: pd.DataFrame, input_dfs: list[pd.DataFrame]) -> dict:
        """
        for a given output metrics and list of input metrics,
        perform model analysis to predict the output metric using the input metrics.

        Args:
            df (pd.DataFrame): The output metric data.
            input_dfs (list[pd.DataFrame]): The input metric data.

        Returns:
            dict: The linear or polynomial regression model.
        """
        # Create an instance of ModelAnalyzer
        target_metric_id = df["metric_id"].iloc[0]
        model_analyzer = ModelAnalyzer(target_metric_id=target_metric_id)

        # perform model analysis
        result = model_analyzer.run(df, input_dfs=input_dfs)

        # Return the model and equation
        return result
>>>>>>> 96fa576a
<|MERGE_RESOLUTION|>--- conflicted
+++ resolved
@@ -417,8 +417,8 @@
 
         return round(slope, precision)
 
-    @staticmethod
     async def segment_drift(
+        self,
         dsensei_base_url: str,
         df: pd.DataFrame,
         evaluation_start_date: date,
@@ -463,7 +463,28 @@
         required_growth = ((target_value - current_value) / number_of_periods) * 100
         return round(required_growth, precision)
 
-<<<<<<< HEAD
+    def model_analysis(self, df: pd.DataFrame, input_dfs: list[pd.DataFrame]) -> dict:
+        """
+        for a given output metrics and list of input metrics,
+        perform model analysis to predict the output metric using the input metrics.
+
+        Args:
+            df (pd.DataFrame): The output metric data.
+            input_dfs (list[pd.DataFrame]): The input metric data.
+
+        Returns:
+            dict: The linear or polynomial regression model.
+        """
+        # Create an instance of ModelAnalyzer
+        target_metric_id = df["metric_id"].iloc[0]
+        model_analyzer = ModelAnalyzer(target_metric_id=target_metric_id)
+
+        # perform model analysis
+        result = model_analyzer.run(df, input_dfs=input_dfs)
+
+        # Return the model and equation
+        return result
+
     # separate dimension based slices,
     @staticmethod
     def get_dimension_slices_values_df(
@@ -491,27 +512,4 @@
         if top:
             return slice_data_frame.head(no_of_slices)
         else:
-            return slice_data_frame.tail(no_of_slices)
-=======
-    def model_analysis(self, df: pd.DataFrame, input_dfs: list[pd.DataFrame]) -> dict:
-        """
-        for a given output metrics and list of input metrics,
-        perform model analysis to predict the output metric using the input metrics.
-
-        Args:
-            df (pd.DataFrame): The output metric data.
-            input_dfs (list[pd.DataFrame]): The input metric data.
-
-        Returns:
-            dict: The linear or polynomial regression model.
-        """
-        # Create an instance of ModelAnalyzer
-        target_metric_id = df["metric_id"].iloc[0]
-        model_analyzer = ModelAnalyzer(target_metric_id=target_metric_id)
-
-        # perform model analysis
-        result = model_analyzer.run(df, input_dfs=input_dfs)
-
-        # Return the model and equation
-        return result
->>>>>>> 96fa576a
+            return slice_data_frame.tail(no_of_slices)