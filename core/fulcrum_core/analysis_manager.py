--- conflicted
+++ resolved
@@ -156,10 +156,6 @@
         response = []
 
         for metric_id1, metric_id2 in combinations(precomputed_metric_values.keys(), 2):
-<<<<<<< HEAD
-=======
-
->>>>>>> 4eae8b03
             df1 = precomputed_metric_values[metric_id1]
             df2 = precomputed_metric_values[metric_id2]
 
