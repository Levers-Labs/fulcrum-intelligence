--- conflicted
+++ resolved
@@ -84,12 +84,9 @@
         # Fetch the heuristic expression from the story configuration
         expression_template = story_config.heuristic_expression  # type: ignore
 
-<<<<<<< HEAD
         if not expression_template:
             return True
 
-=======
->>>>>>> 08687d4e
         # Substitute the provided variables into the heuristic expression
         rendered_expression = self._render_expression(expression_template, variables)
 
@@ -139,11 +136,8 @@
         :return: A tuple (in_cool_off: bool, is_heuristic: bool).
         """
         story_config = await self.story_config
-<<<<<<< HEAD
+
         if not is_salient or not story_config:
-=======
-        if not is_salient and not story_config:
->>>>>>> 08687d4e
             return False, is_salient
 
         cool_off_duration = story_config.cool_off_duration  # type: ignore
