from enum import Enum


class StoryGenre(str, Enum):
    """
    Defines the genre of the story
    """

    GROWTH = "GROWTH"
    TRENDS = "TRENDS"
    PERFORMANCE = "PERFORMANCE"
    BIG_MOVES = "BIG_MOVES"
<<<<<<< HEAD
    ROOT_CAUSES = "ROOT_CAUSES"
=======
    ROOT_CAUSE = "ROOT_CAUSE"
>>>>>>> 58e7f11b


class StoryType(str, Enum):
    """
    Defines the type of the story for each genre
    """

    # Growth Stories
    SLOWING_GROWTH = "SLOWING_GROWTH"
    ACCELERATING_GROWTH = "ACCELERATING_GROWTH"
    # Trend Stories
    STABLE_TREND = "STABLE_TREND"
    NEW_UPWARD_TREND = "NEW_UPWARD_TREND"
    NEW_DOWNWARD_TREND = "NEW_DOWNWARD_TREND"
    PERFORMANCE_PLATEAU = "PERFORMANCE_PLATEAU"
    SPIKE = "SPIKE"
    DROP = "DROP"
    IMPROVING_PERFORMANCE = "IMPROVING_PERFORMANCE"
    WORSENING_PERFORMANCE = "WORSENING_PERFORMANCE"
    # Performance Stories
    ON_TRACK = "ON_TRACK"
    OFF_TRACK = "OFF_TRACK"
    IMPROVING_STATUS = "IMPROVING_STATUS"
    WORSENING_STATUS = "WORSENING_STATUS"
    REQUIRED_PERFORMANCE = "REQUIRED_PERFORMANCE"
    HOLD_STEADY = "HOLD_STEADY"
    # Big Moves Stories
    RECORD_HIGH = "RECORD_HIGH"
    RECORD_LOW = "RECORD_LOW"
    # Likely status
    LIKELY_ON_TRACK = "LIKELY_ON_TRACK"
    LIKELY_OFF_TRACK = "LIKELY_OFF_TRACK"
    # Segment Drift Stories
    GROWING_SEGMENT = "GROWING_SEGMENT"
    SHRINKING_SEGMENT = "SHRINKING_SEGMENT"
    IMPROVING_SEGMENT = "IMPROVING_SEGMENT"
    WORSENING_SEGMENT = "WORSENING_SEGMENT"


class StoryGroup(str, Enum):
    """
    Defines the group of the story
    """

    GROWTH_RATES = "GROWTH_RATES"

    TREND_CHANGES = "TREND_CHANGES"
    TREND_EXCEPTIONS = "TREND_EXCEPTIONS"
    LONG_RANGE = "LONG_RANGE"
    GOAL_VS_ACTUAL = "GOAL_VS_ACTUAL"
    LIKELY_STATUS = "LIKELY_STATUS"
    RECORD_VALUES = "RECORD_VALUES"
    STATUS_CHANGE = "STATUS_CHANGE"
    SEGMENT_DRIFT = "SEGMENT_DRIFT"

    REQUIRED_PERFORMANCE = "REQUIRED_PERFORMANCE"


class Position(str, Enum):
    """
    Defines the position of the value
    """

    ABOVE = "above"
    BELOW = "below"


class Movement(str, Enum):
    """
    Defines the movement of the numeric value
    """

    INCREASE = "increase"
    DECREASE = "decrease"


class Direction(str, Enum):
    """
    Defines the direction of the value
    """

    UP = "up"
    DOWN = "down"


class Pressure(str, Enum):
    """
    Defines the pressure of a slice
    """

    UPWARD = "upward"
    DOWNWARD = "downward"
    UNCHANGED = "unchanged"


GROUP_TO_STORY_TYPE_MAPPING = {
    StoryGroup.GROWTH_RATES: [
        StoryType.SLOWING_GROWTH,
        StoryType.ACCELERATING_GROWTH,
    ],
    StoryGroup.TREND_CHANGES: [
        StoryType.STABLE_TREND,
        StoryType.NEW_UPWARD_TREND,
        StoryType.NEW_DOWNWARD_TREND,
        StoryType.PERFORMANCE_PLATEAU,
    ],
    StoryGroup.GOAL_VS_ACTUAL: [
        StoryType.ON_TRACK,
        StoryType.OFF_TRACK,
    ],
    StoryGroup.RECORD_VALUES: [
        StoryType.RECORD_HIGH,
        StoryType.RECORD_LOW,
    ],
    StoryGroup.TREND_EXCEPTIONS: [
        StoryType.SPIKE,
        StoryType.DROP,
    ],
    StoryGroup.LONG_RANGE: [
        StoryType.IMPROVING_PERFORMANCE,
        StoryType.WORSENING_PERFORMANCE,
    ],
    StoryGroup.STATUS_CHANGE: [
        StoryType.IMPROVING_STATUS,
        StoryType.WORSENING_STATUS,
    ],
    StoryGroup.LIKELY_STATUS: [
        StoryType.LIKELY_ON_TRACK,
        StoryType.LIKELY_OFF_TRACK,
    ],
<<<<<<< HEAD
    StoryGroup.SEGMENT_DRIFT: [
        StoryType.GROWING_SEGMENT,
        StoryType.SHRINKING_SEGMENT,
        StoryType.IMPROVING_SEGMENT,
        StoryType.WORSENING_SEGMENT,
    ],
=======
    StoryGroup.REQUIRED_PERFORMANCE: [StoryType.REQUIRED_PERFORMANCE, StoryType.HOLD_STEADY],
>>>>>>> 58e7f11b
}

# Story type meta-information
STORY_TYPES_META: dict[str, dict[str, str]] = {
    StoryType.SLOWING_GROWTH: {
        "title": "{{pop}} growth is slowing down",
        # e.g., The d/d growth rate for NewBizDeals is slowing down. It is currently 10% and down from the 15% average
        # over the past 5 days.
        "detail": "The {{pop}} growth rate for {{metric.label}} is slowing down. It is currently "
        "{{current_growth}}% and down from the {{avg_growth}}% average over the past {{duration}} {{grain}}s.",
    },
    StoryType.ACCELERATING_GROWTH: {
        "title": "{{pop}} growth is speeding up",
        # e.g., The d/d growth rate for NewBizDeals is speeding up. It is currently 15% and up from the 10% average
        # over the past 11 days.
        "detail": "The {{pop}} growth rate for {{metric.label}} is speeding up. It is currently "
        "{{current_growth}}% and up from the {{avg_growth}}% average over the past {{duration}} {{grain}}s.",
    },
    StoryType.STABLE_TREND: {
        "title": "Following a stable trend",
        # e.g., NewBizDeals continues to follow the trend line it has followed for the past 30 days, averaging a 10%
        # d/d increase.
        "detail": "{{metric.label}} continues to follow the trend line it has followed for the "
        "past {{trend_duration}} {{grain}}s, averaging a {{avg_growth}}% {{pop}} {{movement}}.",
    },
    StoryType.NEW_UPWARD_TREND: {
        "title": "New upward trend",
        # E.g., Since Mar 15, 2024, NewBizDeals has been following a new, upward trend line that averages 15% d/d
        # growth. The prior trend for this metric lasted 30 days and averaged 10% d/d growth.
        "detail": "Since {{trend_start_date}}, {{metric.label}} has been following a new, upward trend line that "
        "averages {{current_avg_growth}}% {{pop}} growth. The prior trend for this metric "
        "lasted {{previous_trend_duration}} {{grain}}s and averaged {{previous_avg_growth}}% {{pop}} growth.",
    },
    StoryType.NEW_DOWNWARD_TREND: {
        "title": "New downward trend",
        # E.g., Since Mar 15, 2024, NewBizDeals has been following a new, downward trend line that averages 5% d/d
        # growth. The prior trend for this metric lasted 30 days and averaged 10% d/d growth.
        "detail": "Since {{trend_start_date}}, {{metric.label}} has been following a new, downward trend line that "
        "averages {{current_avg_growth}}% {{pop}} growth. The prior trend for this metric "
        "lasted {{previous_trend_duration}} {{grain}}s and averaged {{previous_avg_growth}}% {{pop}} growth.",
    },
    StoryType.PERFORMANCE_PLATEAU: {
        "title": "Performance has leveled off",
        # e.g., Since Mar 15, 2024, NewBizDeals growth has steadied into a new normal, hovering around a 30day
        # average of 8%.
        "detail": "Since {{trend_start_date}}, {{metric.label}} growth has steadied into a new normal, hovering "
        "around a {{grain}} average of {{avg_value}}.",
    },
    StoryType.SPIKE: {
        "title": "Performance spike above {{grain}} trend",
        # e.g.,  NewBizDeals is currently performing at 12% above its normal range. This may indicate an anomaly,
        # a data issue, or a fundamental change in how this metric performs.
        "detail": "{{metric.label}} is currently performing at {{deviation}}% {{position}} its normal "
        "range. This may indicate an anomaly, a data issue, or a fundamental change in how this metric "
        "performs.",
    },
    StoryType.DROP: {
        "title": "Performance drop below {{grain}} trend",
        # e.g.,  NewBizDeals is currently performing at -25% below its normal range. This may indicate an anomaly,
        # a data issue, or a fundamental change in how this metric performs.
        "detail": "{{metric.label}} is currently performing at {{deviation}}% {{position}} its normal "
        "range. This may indicate an anomaly, a data issue, or a fundamental change in how this metric "
        "performs.",
    },
    StoryType.IMPROVING_PERFORMANCE: {
        "title": "Performance has improved over the past {{duration}} {{grain}}s",
        # e.g.,  Over the past 30 days, NewBizDeals has been averaging 10% d/d growth and has grown 5% overall
        # since Mar 15, 2024.
        "detail": "Over the past {{duration}} {{grain}}s, {{metric.label}} has been averaging {{avg_growth}}% {{pop}} "
        "growth and has grown {{overall_growth}}% overall since {{start_date}}.",
    },
    StoryType.WORSENING_PERFORMANCE: {
        "title": "Performance has worsened over the past {{duration}} {{grain}}s",
        # e.g.,  Over the past 30 days, NewBizDeals has been declining 10% d/d growth and has fallen 5% overall
        # since Mar 15, 2024.
        "detail": "Over the past {{duration}} {{grain}}s, {{metric.label}} has been declining {{avg_growth}}% {{pop}} "
        "growth and has fallen {{overall_growth}}% overall since {{start_date}}.",
    },
    StoryType.ON_TRACK: {
        "title": "Beats {{duration}} {{grain}}s target",
        # e.g.,  As of EOD, NewBizDeals was at 85, up 5% d/d and beating its target of 80 by 6.25%.
        "detail": "As of {{eoi}}, {{metric.label}} was at {{current_value}}, {{direction}} {{current_growth}}% {{"
        "pop}} and beating its target of {{target}} by {{deviation}}%.",
    },
    StoryType.OFF_TRACK: {
        "title": "Missed {{duration}} {{grain}}s target",
        # e.g.,  As of EOD, NewBizDeals was at 75, down 2% d/d and missing its target 80 by 6.25%.
        "detail": "As of {{eoi}}, {{metric.label}} was at {{current_value}}, {{direction}} {{current_growth}}% {{"
        "pop}} and missing its target of {{target}} by {{deviation}}%.",
    },
    StoryType.RECORD_HIGH: {
        "title": "{% if is_second_rank %}Second Highest{% else %}Highest{% endif %} value over the past {{duration}} "
        "{{grain}}s",
        # e.g.,  On Mar 15, 2024, the 20 days value for NewBizDeals hit 90 -- the second highest across the past 20
        # days.
        "detail": "On {{record_date}}, the {{duration}} {{grain}}s value for {{metric.label}} hit {{value}} -- the {% "
        "if is_second_rank %}Second Highest{% else %}Highest{% endif %} across the past {{duration}} {{"
        "grain}}s.{% if not is_second_rank %} This represents a {{deviation}}% increase over the prior "
        "high of {{prior_value}} on {{prior_date}}. {% endif %}",
    },
    StoryType.RECORD_LOW: {
        "title": "{% if is_second_rank %}Second lowest{% else %}Lowest{% endif %} {{grain}} value over the past {{"
        "duration}} {{grain}}s",
        # e.g., On Mar 15, 2024, the 20-day value for NewBizDeals hit -10 -- the lowest across the past quarter.
        "detail": "On {{record_date}}, the {{duration}} {{grain}}s value for {{metric.label}} hit {{value}} -- the {% "
        "if is_second_rank %}Second lowest{% else %}Lowest{% endif %} across the past {{duration}} {{"
        "grain}}s.{% if not is_second_rank  %} This represents a {{deviation}}% decrease over the "
        "prior low of {{prior_value}} on {{prior_date}}. {% endif %}",
    },
    StoryType.IMPROVING_STATUS: {
        "title": "Newly beating target",
        # e.g., NewBizDeals is now On-Track and beating target by 100% after previously being Off-Track for 2 weeks.
        "detail": "{{metric.label}} is now On-Track and beating target by {{deviation}}% after previously being "
        "Off-Track for {{prev_duration}} {{grain}}s.",
    },
    StoryType.WORSENING_STATUS: {
        "title": "Newly missing target",
        # e.g., NewBizDeals is now Off-Track and missing target by 10% after previously being On-Track for 2 weeks.
        "detail": "{{metric.label}} is now Off-Track and missing target by {{deviation}}% after previously being "
        "On-Track for {{prev_duration}} {{grain}}s.",
    },
    StoryType.LIKELY_ON_TRACK: {
        "title": "Pacing to beat end of {{interval}} target by {{deviation}}%",
        # e.g., SQORate is forecasted to end the day at 90 and beat its target of 80 by 12.5%.
        "detail": "{{metric.label}} is forecasted to end the {{interval}} at {{forecasted_value}} and beat its target "
        "of {{target}} by {{deviation}}%.",
    },
    StoryType.LIKELY_OFF_TRACK: {
        "title": "Pacing to miss end of {{interval}} target by {{deviation}}%",
        # e.g., SQORate is forecasted to end the day at 70 and miss its target of 80 by 12.5%.
        "detail": "{{metric.label}} is forecasted to end the {{interval}} at {{forecasted_value}} and miss its target "
        "of {{target}} by {{deviation}}%.",
    },
<<<<<<< HEAD
    StoryType.GROWING_SEGMENT: {
        "title": "Key Driver: Growing {{slice | default('null')}} share of {{dimension}}",
        "detail": "The share of {{dimension}} that is {{slice | default('null')}} increased from "
        "{{previous_share}}% to {{current_share}}% over the past {{grain}}. This increase "
        "contributed {{slice_share_change_percentage}}% {{pressure_direction}} pressure on {{metric.label}}.",
    },
    StoryType.SHRINKING_SEGMENT: {
        "title": "Key Driver: Falling {{slice | default('null')}} share of {{dimension}}",
        "detail": "For {{metric.label}}, the share of {{dimension}} that is {{slice | default('null')}} has decreased "
        "from {{previous_share}}% to {{current_share}}% over the past {{grain}}. This "
        "decrease contributed {{slice_share_change_percentage}}% {{pressure_direction}} pressure on "
        "{{metric.label}}.",
    },
    StoryType.IMPROVING_SEGMENT: {
        "title": "Key Driver: Stronger {{slice | default('null')}} segment",
        "detail": "Over the past {{grain}}, when {{dimension}} is {{slice | default('null')}}, {{metric.label}} is "
        "{{current_value}}. This is an increase of {{deviation}}% relative to "
        "the prior {{grain}}, and this increase contributed {{pressure_change}}% {{pressure_direction}} "
        "pressure on {{metric.label}}.",
    },
    StoryType.WORSENING_SEGMENT: {
        "title": "Key Driver: Weaker {{slice}} segment",
        "detail": "Over the past {{grain}}, when {{dimension}} is {{slice | default('null')}}, {{metric.label}} is "
        "{{current_value}}. This is a decrease of {{deviation}}% relative to "
        "the prior {{grain}}, and this decrease contributed {{pressure_change}}% {{pressure_direction}} "
        "pressure on {{metric.label}}.",
=======
    StoryType.REQUIRED_PERFORMANCE: {
        "title": "Must grow {{required_growth}}% {{pop}} to meet end of {{interval}} target",
        "detail": "{{metric.label}} must average a {{required_growth}}% {{pop}} growth rate over the next {{"
        "req_duration}} {{grain}}s to meet its end of {{interval}} target of {{target}}.{% if not is_min_data "
        "%} This is a {{growth_deviation}}% {{movement}} over the {{current_growth}}% {{pop}} growth over the"
        " past {{duration}} {{grain}}s.{% endif %}",
    },
    StoryType.HOLD_STEADY: {
        "title": "Metric must maintain its performance",
        "detail": "{{metric.label}} is already performing at its target level for the end of {{duration}} {{grain}}s "
        "and needs to maintain this lead for the next {{req_duration}} {{grain}}s to stay On Track.",
>>>>>>> 58e7f11b
    },
}<|MERGE_RESOLUTION|>--- conflicted
+++ resolved
@@ -10,11 +10,7 @@
     TRENDS = "TRENDS"
     PERFORMANCE = "PERFORMANCE"
     BIG_MOVES = "BIG_MOVES"
-<<<<<<< HEAD
     ROOT_CAUSES = "ROOT_CAUSES"
-=======
-    ROOT_CAUSE = "ROOT_CAUSE"
->>>>>>> 58e7f11b
 
 
 class StoryType(str, Enum):
@@ -145,16 +141,13 @@
         StoryType.LIKELY_ON_TRACK,
         StoryType.LIKELY_OFF_TRACK,
     ],
-<<<<<<< HEAD
+    StoryGroup.REQUIRED_PERFORMANCE: [StoryType.REQUIRED_PERFORMANCE, StoryType.HOLD_STEADY],
     StoryGroup.SEGMENT_DRIFT: [
         StoryType.GROWING_SEGMENT,
         StoryType.SHRINKING_SEGMENT,
         StoryType.IMPROVING_SEGMENT,
         StoryType.WORSENING_SEGMENT,
     ],
-=======
-    StoryGroup.REQUIRED_PERFORMANCE: [StoryType.REQUIRED_PERFORMANCE, StoryType.HOLD_STEADY],
->>>>>>> 58e7f11b
 }
 
 # Story type meta-information
@@ -288,7 +281,18 @@
         "detail": "{{metric.label}} is forecasted to end the {{interval}} at {{forecasted_value}} and miss its target "
         "of {{target}} by {{deviation}}%.",
     },
-<<<<<<< HEAD
+    StoryType.REQUIRED_PERFORMANCE: {
+        "title": "Must grow {{required_growth}}% {{pop}} to meet end of {{interval}} target",
+        "detail": "{{metric.label}} must average a {{required_growth}}% {{pop}} growth rate over the next {{"
+        "req_duration}} {{grain}}s to meet its end of {{interval}} target of {{target}}.{% if not is_min_data "
+        "%} This is a {{growth_deviation}}% {{movement}} over the {{current_growth}}% {{pop}} growth over the"
+        " past {{duration}} {{grain}}s.{% endif %}",
+    },
+    StoryType.HOLD_STEADY: {
+        "title": "Metric must maintain its performance",
+        "detail": "{{metric.label}} is already performing at its target level for the end of {{duration}} {{grain}}s "
+        "and needs to maintain this lead for the next {{req_duration}} {{grain}}s to stay On Track.",
+    },
     StoryType.GROWING_SEGMENT: {
         "title": "Key Driver: Growing {{slice | default('null')}} share of {{dimension}}",
         "detail": "The share of {{dimension}} that is {{slice | default('null')}} increased from "
@@ -315,18 +319,5 @@
         "{{current_value}}. This is a decrease of {{deviation}}% relative to "
         "the prior {{grain}}, and this decrease contributed {{pressure_change}}% {{pressure_direction}} "
         "pressure on {{metric.label}}.",
-=======
-    StoryType.REQUIRED_PERFORMANCE: {
-        "title": "Must grow {{required_growth}}% {{pop}} to meet end of {{interval}} target",
-        "detail": "{{metric.label}} must average a {{required_growth}}% {{pop}} growth rate over the next {{"
-        "req_duration}} {{grain}}s to meet its end of {{interval}} target of {{target}}.{% if not is_min_data "
-        "%} This is a {{growth_deviation}}% {{movement}} over the {{current_growth}}% {{pop}} growth over the"
-        " past {{duration}} {{grain}}s.{% endif %}",
-    },
-    StoryType.HOLD_STEADY: {
-        "title": "Metric must maintain its performance",
-        "detail": "{{metric.label}} is already performing at its target level for the end of {{duration}} {{grain}}s "
-        "and needs to maintain this lead for the next {{req_duration}} {{grain}}s to stay On Track.",
->>>>>>> 58e7f11b
     },
 }