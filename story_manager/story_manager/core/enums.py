--- conflicted
+++ resolved
@@ -83,11 +83,10 @@
         StoryType.NEW_DOWNWARD_TREND,
         StoryType.PERFORMANCE_PLATEAU,
     ],
-<<<<<<< HEAD
     StoryGroup.GOAL_VS_ACTUAL: [
         StoryType.ON_TRACK,
         StoryType.OFF_TRACK,
-=======
+    ],
     StoryGroup.TREND_EXCEPTIONS: [
         StoryType.SPIKE,
         StoryType.DROP,
@@ -95,7 +94,6 @@
     StoryGroup.LONG_RANGE: [
         StoryType.IMPROVING_PERFORMANCE,
         StoryType.WORSENING_PERFORMANCE,
->>>>>>> 132a8a9b
     ],
 }
 
