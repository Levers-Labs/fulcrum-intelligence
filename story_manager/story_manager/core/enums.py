from enum import Enum


class StoryGenre(str, Enum):
    """
    Defines the genre of the story
    """

    GROWTH = "GROWTH"
    TRENDS = "TRENDS"
    PERFORMANCE = "PERFORMANCE"
    BIG_MOVES = "BIG_MOVES"
    ROOT_CAUSES = "ROOT_CAUSES"


class StoryType(str, Enum):
    """
    Defines the type of the story for each genre
    """

    # Growth Stories
    SLOWING_GROWTH = "SLOWING_GROWTH"
    ACCELERATING_GROWTH = "ACCELERATING_GROWTH"
    # Trend Stories
    STABLE_TREND = "STABLE_TREND"
    NEW_UPWARD_TREND = "NEW_UPWARD_TREND"
    NEW_DOWNWARD_TREND = "NEW_DOWNWARD_TREND"
    PERFORMANCE_PLATEAU = "PERFORMANCE_PLATEAU"
    SPIKE = "SPIKE"
    DROP = "DROP"
    IMPROVING_PERFORMANCE = "IMPROVING_PERFORMANCE"
    WORSENING_PERFORMANCE = "WORSENING_PERFORMANCE"
    # Performance Stories
    ON_TRACK = "ON_TRACK"
    OFF_TRACK = "OFF_TRACK"
    IMPROVING_STATUS = "IMPROVING_STATUS"
    WORSENING_STATUS = "WORSENING_STATUS"
    # Big Moves Stories
    RECORD_HIGH = "RECORD_HIGH"
    RECORD_LOW = "RECORD_LOW"
<<<<<<< HEAD
    # Segment Drift Stories
    GROWING_SEGMENT = "GROWING_SEGMENT"
    SHRINKING_SEGMENT = "SHRINKING_SEGMENT"
    IMPROVING_SEGMENT = "IMPROVING_SEGMENT"
    WORSENING_SEGMENT = "WORSENING_SEGMENT"
=======
    # Likely status
    LIKELY_ON_TRACK = "LIKELY_ON_TRACK"
    LIKELY_OFF_TRACK = "LIKELY_OFF_TRACK"
>>>>>>> b7d74541


class StoryGroup(str, Enum):
    """
    Defines the group of the story
    """

    GROWTH_RATES = "GROWTH_RATES"

    TREND_CHANGES = "TREND_CHANGES"
    TREND_EXCEPTIONS = "TREND_EXCEPTIONS"
    LONG_RANGE = "LONG_RANGE"
    GOAL_VS_ACTUAL = "GOAL_VS_ACTUAL"
    LIKELY_STATUS = "LIKELY_STATUS"
    RECORD_VALUES = "RECORD_VALUES"
    STATUS_CHANGE = "STATUS_CHANGE"
    SEGMENT_DRIFT = "SEGMENT_DRIFT"


class Position(str, Enum):
    """
    Defines the position of the value
    """

    ABOVE = "above"
    BELOW = "below"


class Movement(str, Enum):
    """
    Defines the movement of the numeric value
    """

    INCREASE = "increase"
    DECREASE = "decrease"


class Direction(str, Enum):
    """
    Defines the direction of the value
    """

    UP = "up"
    DOWN = "down"


class Pressure(str, Enum):
    """
    Defines the pressure of a slice
    """

    UPWARD = "upward"
    DOWNWARD = "downward"
    UNCHANGED = "unchanged"


GROUP_TO_STORY_TYPE_MAPPING = {
    StoryGroup.GROWTH_RATES: [
        StoryType.SLOWING_GROWTH,
        StoryType.ACCELERATING_GROWTH,
    ],
    StoryGroup.TREND_CHANGES: [
        StoryType.STABLE_TREND,
        StoryType.NEW_UPWARD_TREND,
        StoryType.NEW_DOWNWARD_TREND,
        StoryType.PERFORMANCE_PLATEAU,
    ],
    StoryGroup.GOAL_VS_ACTUAL: [
        StoryType.ON_TRACK,
        StoryType.OFF_TRACK,
    ],
    StoryGroup.RECORD_VALUES: [
        StoryType.RECORD_HIGH,
        StoryType.RECORD_LOW,
    ],
    StoryGroup.TREND_EXCEPTIONS: [
        StoryType.SPIKE,
        StoryType.DROP,
    ],
    StoryGroup.LONG_RANGE: [
        StoryType.IMPROVING_PERFORMANCE,
        StoryType.WORSENING_PERFORMANCE,
    ],
    StoryGroup.STATUS_CHANGE: [
        StoryType.IMPROVING_STATUS,
        StoryType.WORSENING_STATUS,
    ],
<<<<<<< HEAD
    StoryGroup.SEGMENT_DRIFT: [
        StoryType.GROWING_SEGMENT,
        StoryType.SHRINKING_SEGMENT,
        StoryType.IMPROVING_SEGMENT,
        StoryType.WORSENING_SEGMENT,
=======
    StoryGroup.LIKELY_STATUS: [
        StoryType.LIKELY_ON_TRACK,
        StoryType.LIKELY_OFF_TRACK,
>>>>>>> b7d74541
    ],
}

# Story type meta-information
STORY_TYPES_META: dict[str, dict[str, str]] = {
    StoryType.SLOWING_GROWTH: {
        "title": "{{pop}} growth is slowing down",
        # e.g., The d/d growth rate for NewBizDeals is slowing down. It is currently 10% and down from the 15% average
        # over the past 5 days.
        "detail": "The {{pop}} growth rate for {{metric.label}} is slowing down. It is currently "
        "{{current_growth}}% and down from the {{avg_growth}}% average over the past {{duration}} {{grain}}s.",
    },
    StoryType.ACCELERATING_GROWTH: {
        "title": "{{pop}} growth is speeding up",
        # e.g., The d/d growth rate for NewBizDeals is speeding up. It is currently 15% and up from the 10% average
        # over the past 11 days.
        "detail": "The {{pop}} growth rate for {{metric.label}} is speeding up. It is currently "
        "{{current_growth}}% and up from the {{avg_growth}}% average over the past {{duration}} {{grain}}s.",
    },
    StoryType.STABLE_TREND: {
        "title": "Following a stable trend",
        # e.g., NewBizDeals continues to follow the trend line it has followed for the past 30 days, averaging a 10%
        # d/d increase.
        "detail": "{{metric.label}} continues to follow the trend line it has followed for the "
        "past {{trend_duration}} {{grain}}s, averaging a {{avg_growth}}% {{pop}} {{movement}}.",
    },
    StoryType.NEW_UPWARD_TREND: {
        "title": "New upward trend",
        # E.g., Since Mar 15, 2024, NewBizDeals has been following a new, upward trend line that averages 15% d/d
        # growth. The prior trend for this metric lasted 30 days and averaged 10% d/d growth.
        "detail": "Since {{trend_start_date}}, {{metric.label}} has been following a new, upward trend line that "
        "averages {{current_avg_growth}}% {{pop}} growth. The prior trend for this metric "
        "lasted {{previous_trend_duration}} {{grain}}s and averaged {{previous_avg_growth}}% {{pop}} growth.",
    },
    StoryType.NEW_DOWNWARD_TREND: {
        "title": "New downward trend",
        # E.g., Since Mar 15, 2024, NewBizDeals has been following a new, downward trend line that averages 5% d/d
        # growth. The prior trend for this metric lasted 30 days and averaged 10% d/d growth.
        "detail": "Since {{trend_start_date}}, {{metric.label}} has been following a new, downward trend line that "
        "averages {{current_avg_growth}}% {{pop}} growth. The prior trend for this metric "
        "lasted {{previous_trend_duration}} {{grain}}s and averaged {{previous_avg_growth}}% {{pop}} growth.",
    },
    StoryType.PERFORMANCE_PLATEAU: {
        "title": "Performance has leveled off",
        # e.g., Since Mar 15, 2024, NewBizDeals growth has steadied into a new normal, hovering around a 30day
        # average of 8%.
        "detail": "Since {{trend_start_date}}, {{metric.label}} growth has steadied into a new normal, hovering "
        "around a {{grain}} average of {{avg_value}}.",
    },
    StoryType.SPIKE: {
        "title": "Performance spike above {{grain}} trend",
        # e.g.,  NewBizDeals is currently performing at 12% above its normal range. This may indicate an anomaly,
        # a data issue, or a fundamental change in how this metric performs.
        "detail": "{{metric.label}} is currently performing at {{deviation}}% {{position}} its normal "
        "range. This may indicate an anomaly, a data issue, or a fundamental change in how this metric "
        "performs.",
    },
    StoryType.DROP: {
        "title": "Performance drop below {{grain}} trend",
        # e.g.,  NewBizDeals is currently performing at -25% below its normal range. This may indicate an anomaly,
        # a data issue, or a fundamental change in how this metric performs.
        "detail": "{{metric.label}} is currently performing at {{deviation}}% {{position}} its normal "
        "range. This may indicate an anomaly, a data issue, or a fundamental change in how this metric "
        "performs.",
    },
    StoryType.IMPROVING_PERFORMANCE: {
        "title": "Performance has improved over the past {{duration}} {{grain}}s",
        # e.g.,  Over the past 30 days, NewBizDeals has been averaging 10% d/d growth and has grown 5% overall
        # since Mar 15, 2024.
        "detail": "Over the past {{duration}} {{grain}}s, {{metric.label}} has been averaging {{avg_growth}}% {{pop}} "
        "growth and has grown {{overall_growth}}% overall since {{start_date}}.",
    },
    StoryType.WORSENING_PERFORMANCE: {
        "title": "Performance has worsened over the past {{duration}} {{grain}}s",
        # e.g.,  Over the past 30 days, NewBizDeals has been declining 10% d/d growth and has fallen 5% overall
        # since Mar 15, 2024.
        "detail": "Over the past {{duration}} {{grain}}s, {{metric.label}} has been declining {{avg_growth}}% {{pop}} "
        "growth and has fallen {{overall_growth}}% overall since {{start_date}}.",
    },
    StoryType.ON_TRACK: {
        "title": "Beats {{duration}} {{grain}}s target",
        # e.g.,  As of EOD, NewBizDeals was at 85, up 5% d/d and beating its target of 80 by 6.25%.
        "detail": "As of {{eoi}}, {{metric.label}} was at {{current_value}}, {{direction}} {{current_growth}}% {{"
        "pop}} and beating its target of {{target}} by {{deviation}}%.",
    },
    StoryType.OFF_TRACK: {
        "title": "Missed {{duration}} {{grain}}s target",
        # e.g.,  As of EOD, NewBizDeals was at 75, down 2% d/d and missing its target 80 by 6.25%.
        "detail": "As of {{eoi}}, {{metric.label}} was at {{current_value}}, {{direction}} {{current_growth}}% {{"
        "pop}} and missing its target of {{target}} by {{deviation}}%.",
    },
    StoryType.RECORD_HIGH: {
        "title": "{% if is_second_rank %}Second Highest{% else %}Highest{% endif %} value over the past {{duration}} "
        "{{grain}}s",
        # e.g.,  On Mar 15, 2024, the 20 days value for NewBizDeals hit 90 -- the second highest across the past 20
        # days.
        "detail": "On {{record_date}}, the {{duration}} {{grain}}s value for {{metric.label}} hit {{value}} -- the {% "
        "if is_second_rank %}Second Highest{% else %}Highest{% endif %} across the past {{duration}} {{"
        "grain}}s.{% if not is_second_rank %} This represents a {{deviation}}% increase over the prior "
        "high of {{prior_value}} on {{prior_date}}. {% endif %}",
    },
    StoryType.RECORD_LOW: {
        "title": "{% if is_second_rank %}Second lowest{% else %}Lowest{% endif %} {{grain}} value over the past {{"
        "duration}} {{grain}}s",
        # e.g., On Mar 15, 2024, the 20-day value for NewBizDeals hit -10 -- the lowest across the past quarter.
        "detail": "On {{record_date}}, the {{duration}} {{grain}}s value for {{metric.label}} hit {{value}} -- the {% "
        "if is_second_rank %}Second lowest{% else %}Lowest{% endif %} across the past {{duration}} {{"
        "grain}}s.{% if not is_second_rank  %} This represents a {{deviation}}% decrease over the "
        "prior low of {{prior_value}} on {{prior_date}}. {% endif %}",
    },
    StoryType.IMPROVING_STATUS: {
        "title": "Newly beating target",
        # e.g., NewBizDeals is now On-Track and beating target by 100% after previously being Off-Track for 2 weeks.
        "detail": "{{metric.label}} is now On-Track and beating target by {{deviation}}% after previously being "
        "Off-Track for {{prev_duration}} {{grain}}s.",
    },
    StoryType.WORSENING_STATUS: {
        "title": "Newly missing target",
        # e.g., NewBizDeals is now Off-Track and missing target by 10% after previously being On-Track for 2 weeks.
        "detail": "{{metric.label}} is now Off-Track and missing target by {{deviation}}% after previously being "
        "On-Track for {{prev_duration}} {{grain}}s.",
    },
<<<<<<< HEAD
    StoryType.GROWING_SEGMENT: {
        "title": "Key Driver: Growing {{slice}} share of {{dimension}}",
        "detail": "The share of {{dimension}} that is {{slice}} increased from {{past_val}}% to {{current_val}}% over "
        "the past {{grain}}. This increase contributed {{pressure_change}}% {{pressure_direction}} pressure on "
        "{{metric.label}}.",
    },
    StoryType.SHRINKING_SEGMENT: {
        "title": "Key Driver: Falling {{slice}} share of {{dimension}}",
        "detail": "For {{metric.label}}, the share of {{dimension}} that is {{slice}} has decreased from {{past_val}}% "
        "to {{current_val}}% over the past {{grain}}. This decrease contributed {{pressure_change}}% "
        "{{pressure_direction}} pressure on {{metric.label}}. ",
    },
    StoryType.IMPROVING_SEGMENT: {
        "title": "Key Driver: Stronger {{slice}} segment",
        "detail": "Over the past {{grain}}, when {{dimension}} is {{slice}}, {{metric.label}} is {{current_val}}. "
        "This is an increase of {{percentage_difference}}% relative to the prior {{grain}}, "
        "and this increase contributed {{pressure_change}}% {{pressure_direction}} pressure on {{metric.label}}.",
    },
    StoryType.WORSENING_SEGMENT: {
        "title": "Key Driver: Weaker {{slice}} segment",
        "detail": "Over the past {{grain}}, when {{dimension}} is {{slice}}, {{metric.label}} is {{current_val}}. "
        "This is an decrease of {{percentage_difference}}% relative to the prior {{grain}}, "
        "and this decrease contributed {{pressure_change}}% {{pressure_direction}} pressure on {{metric.label}}.",
=======
    StoryType.LIKELY_ON_TRACK: {
        "title": "Pacing to beat end of {{interval}} target by {{deviation}}%",
        # e.g., SQORate is forecasted to end the day at 90 and beat its target of 80 by 12.5%.
        "detail": "{{metric.label}} is forecasted to end the {{interval}} at {{forecasted_value}} and beat its target "
        "of {{target}} by {{deviation}}%.",
    },
    StoryType.LIKELY_OFF_TRACK: {
        "title": "Pacing to miss end of {{interval}} target by {{deviation}}%",
        # e.g., SQORate is forecasted to end the day at 70 and miss its target of 80 by 12.5%.
        "detail": "{{metric.label}} is forecasted to end the {{interval}} at {{forecasted_value}} and miss its target "
        "of {{target}} by {{deviation}}%.",
>>>>>>> b7d74541
    },
}<|MERGE_RESOLUTION|>--- conflicted
+++ resolved
@@ -38,17 +38,14 @@
     # Big Moves Stories
     RECORD_HIGH = "RECORD_HIGH"
     RECORD_LOW = "RECORD_LOW"
-<<<<<<< HEAD
+    # Likely status
+    LIKELY_ON_TRACK = "LIKELY_ON_TRACK"
+    LIKELY_OFF_TRACK = "LIKELY_OFF_TRACK"
     # Segment Drift Stories
     GROWING_SEGMENT = "GROWING_SEGMENT"
     SHRINKING_SEGMENT = "SHRINKING_SEGMENT"
     IMPROVING_SEGMENT = "IMPROVING_SEGMENT"
     WORSENING_SEGMENT = "WORSENING_SEGMENT"
-=======
-    # Likely status
-    LIKELY_ON_TRACK = "LIKELY_ON_TRACK"
-    LIKELY_OFF_TRACK = "LIKELY_OFF_TRACK"
->>>>>>> b7d74541
 
 
 class StoryGroup(str, Enum):
@@ -136,17 +133,15 @@
         StoryType.IMPROVING_STATUS,
         StoryType.WORSENING_STATUS,
     ],
-<<<<<<< HEAD
+    StoryGroup.LIKELY_STATUS: [
+        StoryType.LIKELY_ON_TRACK,
+        StoryType.LIKELY_OFF_TRACK,
+    ],
     StoryGroup.SEGMENT_DRIFT: [
         StoryType.GROWING_SEGMENT,
         StoryType.SHRINKING_SEGMENT,
         StoryType.IMPROVING_SEGMENT,
         StoryType.WORSENING_SEGMENT,
-=======
-    StoryGroup.LIKELY_STATUS: [
-        StoryType.LIKELY_ON_TRACK,
-        StoryType.LIKELY_OFF_TRACK,
->>>>>>> b7d74541
     ],
 }
 
@@ -269,7 +264,18 @@
         "detail": "{{metric.label}} is now Off-Track and missing target by {{deviation}}% after previously being "
         "On-Track for {{prev_duration}} {{grain}}s.",
     },
-<<<<<<< HEAD
+    StoryType.LIKELY_ON_TRACK: {
+        "title": "Pacing to beat end of {{interval}} target by {{deviation}}%",
+        # e.g., SQORate is forecasted to end the day at 90 and beat its target of 80 by 12.5%.
+        "detail": "{{metric.label}} is forecasted to end the {{interval}} at {{forecasted_value}} and beat its target "
+        "of {{target}} by {{deviation}}%.",
+    },
+    StoryType.LIKELY_OFF_TRACK: {
+        "title": "Pacing to miss end of {{interval}} target by {{deviation}}%",
+        # e.g., SQORate is forecasted to end the day at 70 and miss its target of 80 by 12.5%.
+        "detail": "{{metric.label}} is forecasted to end the {{interval}} at {{forecasted_value}} and miss its target "
+        "of {{target}} by {{deviation}}%.",
+    },
     StoryType.GROWING_SEGMENT: {
         "title": "Key Driver: Growing {{slice}} share of {{dimension}}",
         "detail": "The share of {{dimension}} that is {{slice}} increased from {{past_val}}% to {{current_val}}% over "
@@ -293,18 +299,5 @@
         "detail": "Over the past {{grain}}, when {{dimension}} is {{slice}}, {{metric.label}} is {{current_val}}. "
         "This is an decrease of {{percentage_difference}}% relative to the prior {{grain}}, "
         "and this decrease contributed {{pressure_change}}% {{pressure_direction}} pressure on {{metric.label}}.",
-=======
-    StoryType.LIKELY_ON_TRACK: {
-        "title": "Pacing to beat end of {{interval}} target by {{deviation}}%",
-        # e.g., SQORate is forecasted to end the day at 90 and beat its target of 80 by 12.5%.
-        "detail": "{{metric.label}} is forecasted to end the {{interval}} at {{forecasted_value}} and beat its target "
-        "of {{target}} by {{deviation}}%.",
-    },
-    StoryType.LIKELY_OFF_TRACK: {
-        "title": "Pacing to miss end of {{interval}} target by {{deviation}}%",
-        # e.g., SQORate is forecasted to end the day at 70 and miss its target of 80 by 12.5%.
-        "detail": "{{metric.label}} is forecasted to end the {{interval}} at {{forecasted_value}} and miss its target "
-        "of {{target}} by {{deviation}}%.",
->>>>>>> b7d74541
     },
 }