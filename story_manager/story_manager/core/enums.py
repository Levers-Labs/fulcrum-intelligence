--- conflicted
+++ resolved
@@ -43,16 +43,13 @@
     # Likely status
     LIKELY_ON_TRACK = "LIKELY_ON_TRACK"
     LIKELY_OFF_TRACK = "LIKELY_OFF_TRACK"
-<<<<<<< HEAD
-    TOP_4_SEGMENTS = "TOP_4_SEGMENTS"
-    BOTTOM_4_SEGMENTS = "BOTTOM_4_SEGMENTS"
-=======
     # Segment Drift Stories
     GROWING_SEGMENT = "GROWING_SEGMENT"
     SHRINKING_SEGMENT = "SHRINKING_SEGMENT"
     IMPROVING_SEGMENT = "IMPROVING_SEGMENT"
     WORSENING_SEGMENT = "WORSENING_SEGMENT"
->>>>>>> 3836a549
+    TOP_4_SEGMENTS = "TOP_4_SEGMENTS"
+    BOTTOM_4_SEGMENTS = "BOTTOM_4_SEGMENTS"
 
 
 class StoryGroup(str, Enum):
@@ -148,17 +145,15 @@
         StoryType.LIKELY_OFF_TRACK,
     ],
     StoryGroup.REQUIRED_PERFORMANCE: [StoryType.REQUIRED_PERFORMANCE, StoryType.HOLD_STEADY],
-<<<<<<< HEAD
-    StoryGroup.SIGNIFICANT_SEGMENTS: [
-        StoryType.TOP_4_SEGMENTS,
-        StoryType.BOTTOM_4_SEGMENTS,
-=======
     StoryGroup.SEGMENT_DRIFT: [
         StoryType.GROWING_SEGMENT,
         StoryType.SHRINKING_SEGMENT,
         StoryType.IMPROVING_SEGMENT,
         StoryType.WORSENING_SEGMENT,
->>>>>>> 3836a549
+    ],
+    StoryGroup.SIGNIFICANT_SEGMENTS: [
+        StoryType.TOP_4_SEGMENTS,
+        StoryType.BOTTOM_4_SEGMENTS,
     ],
 }
 
@@ -305,15 +300,6 @@
         "detail": "{{metric.label}} is already performing at its target level for the end of {{duration}} {{grain}}s "
         "and needs to maintain this lead for the next {{req_duration}} {{grain}}s to stay On Track.",
     },
-<<<<<<< HEAD
-    StoryType.TOP_4_SEGMENTS: {
-        "title": "Prior {{grain}} best performing segments",
-        "detail": "The segments below had the highest average values for {{metric.label}} over the past {{grain}}",
-    },
-    StoryType.BOTTOM_4_SEGMENTS: {
-        "title": "Prior {{grain}} worst performing segments",
-        "detail": "The segments below had the lowest average values for {{metric.label}} over the past {{grain}}",
-=======
     StoryType.GROWING_SEGMENT: {
         "title": "Key Driver: Growing {{slice | default('null')}} share of {{dimension}}",
         "detail": "The share of {{dimension}} that is {{slice | default('null')}} increased from "
@@ -340,6 +326,13 @@
         "{{current_value}}. This is a decrease of {{deviation}}% relative to "
         "the prior {{grain}}, and this decrease contributed {{pressure_change}}% {{pressure_direction}} "
         "pressure on {{metric.label}}.",
->>>>>>> 3836a549
+    },
+    StoryType.TOP_4_SEGMENTS: {
+        "title": "Prior {{grain}} best performing segments",
+        "detail": "The segments below had the highest average values for {{metric.label}} over the past {{grain}}",
+    },
+    StoryType.BOTTOM_4_SEGMENTS: {
+        "title": "Prior {{grain}} worst performing segments",
+        "detail": "The segments below had the lowest average values for {{metric.label}} over the past {{grain}}",
     },
 }