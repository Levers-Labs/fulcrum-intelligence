--- conflicted
+++ resolved
@@ -50,17 +50,14 @@
     WORSENING_SEGMENT = "WORSENING_SEGMENT"
     TOP_4_SEGMENTS = "TOP_4_SEGMENTS"
     BOTTOM_4_SEGMENTS = "BOTTOM_4_SEGMENTS"
-<<<<<<< HEAD
     # Influence Drift Stories
     STRONGER_INFLUENCE = "STRONGER_INFLUENCE"
     WEAKER_INFLUENCE = "WEAKER_INFLUENCE"
     IMPROVING_INFLUENCE = "IMPROVING_INFLUENCE"
     WORSENING_INFLUENCE = "WORSENING_INFLUENCE"
-=======
     # Component drift stories
     IMPROVING_COMPONENT = "IMPROVING_COMPONENT"
     WORSENING_COMPONENT = "WORSENING_COMPONENT"
->>>>>>> 46c48745
 
 
 class StoryGroup(str, Enum):
@@ -188,16 +185,13 @@
         StoryType.TOP_4_SEGMENTS,
         StoryType.BOTTOM_4_SEGMENTS,
     ],
-<<<<<<< HEAD
+    StoryGroup.COMPONENT_DRIFT: [StoryType.IMPROVING_COMPONENT, StoryType.WORSENING_COMPONENT],
     StoryGroup.INFLUENCE_DRIFT: [
         StoryType.STRONGER_INFLUENCE,
         StoryType.WEAKER_INFLUENCE,
         StoryType.IMPROVING_INFLUENCE,
         StoryType.WORSENING_INFLUENCE,
     ],
-=======
-    StoryGroup.COMPONENT_DRIFT: [StoryType.IMPROVING_COMPONENT, StoryType.WORSENING_COMPONENT],
->>>>>>> 46c48745
 }
 
 # Story type meta-information
@@ -378,7 +372,18 @@
         "title": "Prior {{grain}} worst performing segments",
         "detail": "The segments below had the lowest average values for {{metric.label}} over the past {{grain}}",
     },
-<<<<<<< HEAD
+    StoryType.IMPROVING_COMPONENT: {
+        "title": "Key Driver: Increase in {{component}}",
+        "detail": "The {{percentage_drift}}% increase in {{component}} over the past {{grain}} contributed {{"
+        "relative_impact}}% {{pressure}} pressure on {{metric.label}} and accounts for {{contribution}}% of "
+        "its overall change.",
+    },
+    StoryType.WORSENING_COMPONENT: {
+        "title": "Key Driver: Declining {{component}}",
+        "detail": "The {{percentage_drift}}% decrease in {{component}} over the past {{grain}} contributed {{"
+        "relative_impact}}% {{pressure}} pressure on {{metric.label}} and accounts for {{contribution}}% of "
+        "its overall change.",
+    },
     StoryType.STRONGER_INFLUENCE: {
         "title": "Key Driver: Stronger influence of {{influence_metric.label}}",
         # e.g. The inflluence of CAC on ARPU is growing stronger. A 10% increase in CAC is associated with a 10%
@@ -410,18 +415,5 @@
         "detail": "The {{influence_deviation}}% decrease in {{influence_metric.label}} over the past {{grain}} "
         "contributed {{output_deviation}}% {{direction}} pressure on {{output_metric.label}} and accounts for "
         "{{output_deviation}}% of its overall change.",
-=======
-    StoryType.IMPROVING_COMPONENT: {
-        "title": "Key Driver: Increase in {{component}}",
-        "detail": "The {{percentage_drift}}% increase in {{component}} over the past {{grain}} contributed {{"
-        "relative_impact}}% {{pressure}} pressure on {{metric.label}} and accounts for {{contribution}}% of "
-        "its overall change.",
-    },
-    StoryType.WORSENING_COMPONENT: {
-        "title": "Key Driver: Declining {{component}}",
-        "detail": "The {{percentage_drift}}% decrease in {{component}} over the past {{grain}} contributed {{"
-        "relative_impact}}% {{pressure}} pressure on {{metric.label}} and accounts for {{contribution}}% of "
-        "its overall change.",
->>>>>>> 46c48745
     },
 }