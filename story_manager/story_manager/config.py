from __future__ import annotations

from enum import Enum
from pathlib import Path

from pydantic import AnyHttpUrl, field_validator
from pydantic_settings import BaseSettings, SettingsConfigDict


class StrEnum(str, Enum):
    pass


class Environment(StrEnum):
    dev = "dev"
    prod = "prod"


class Paths:
    # story_manager
    ROOT_DIR: Path = Path(__file__).parent.parent
    # story_manager/story_manager
    BASE_DIR: Path = ROOT_DIR / "story_manager"


class Settings(BaseSettings):
    PATHS: Paths = Paths()

    DEBUG: bool = False
    SECRET_KEY: str
    ENV: Environment = Environment.dev
    OPENAPI_PREFIX: str | None = None
    LOGGING_LEVEL: str = "INFO"

    SERVER_HOST: str | AnyHttpUrl
    PAGINATION_PER_PAGE: int = 20

    DATABASE_URL: str
    SQLALCHEMY_ENGINE_OPTIONS: dict = {"pool_pre_ping": True, "pool_size": 5, "max_overflow": 80, "echo": True}

    QUERY_MANAGER_SERVER_HOST: str | AnyHttpUrl
    ANALYSIS_MANAGER_SERVER_HOST: str | AnyHttpUrl

<<<<<<< HEAD
    BACKEND_CORS_ORIGINS: list[AnyHttpUrl] = []
    DSENSEI_BASE_URL: str = "http//localhost:5001"
=======
    BACKEND_CORS_ORIGINS: list[AnyHttpUrl | str] = []
>>>>>>> 58e7f11b

    @field_validator("BACKEND_CORS_ORIGINS", mode="before")
    @classmethod
    def assemble_cors_origins(cls, v: str | list[str]) -> list[str] | str:
        if isinstance(v, str) and not v.startswith("["):
            return [i.strip() for i in v.split(",")]
        elif isinstance(v, (list, str)):
            return v
        raise ValueError(v)

    # pydantic settings config
    model_config = SettingsConfigDict(env_file=".env", extra="ignore")


_settings: Settings | None = None


def get_settings() -> Settings:
    """
    Get the settings an object.
    A Lazy load of the settings object.
    :return: Settings
    """
    global _settings
    if _settings is None:
        _settings = Settings()  # type: ignore
    return _settings<|MERGE_RESOLUTION|>--- conflicted
+++ resolved
@@ -41,12 +41,8 @@
     QUERY_MANAGER_SERVER_HOST: str | AnyHttpUrl
     ANALYSIS_MANAGER_SERVER_HOST: str | AnyHttpUrl
 
-<<<<<<< HEAD
-    BACKEND_CORS_ORIGINS: list[AnyHttpUrl] = []
+    BACKEND_CORS_ORIGINS: list[AnyHttpUrl | str] = []
     DSENSEI_BASE_URL: str = "http//localhost:5001"
-=======
-    BACKEND_CORS_ORIGINS: list[AnyHttpUrl | str] = []
->>>>>>> 58e7f11b
 
     @field_validator("BACKEND_CORS_ORIGINS", mode="before")
     @classmethod
