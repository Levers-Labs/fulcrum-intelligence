--- conflicted
+++ resolved
@@ -60,13 +60,8 @@
         # find the start and end date for the input time series data
         start_date, end_date = self._get_input_time_range(grain)
 
-<<<<<<< HEAD
-            # Calculate growth rates
-            self.analysis_manager.calculate_growth_rates_of_series(series_df)
-=======
         # get time series data
         df = await self._get_time_series_data(metric_id, grain, start_date, end_date, set_index=False)
->>>>>>> 8d96ea9c
 
         # validate time series data has minimum required data points
         time_durations = self.get_time_durations(grain)
@@ -76,41 +71,6 @@
             )
             return []
 
-<<<<<<< HEAD
-        # Generate a single trend story for the last data point if a trend is identified
-        last_data_point = series_df.iloc[-1]
-        trend_type = last_data_point["trend_type"]
-        if trend_type:
-            story_meta = STORY_TYPES_META[trend_type]  # type: ignore
-            story_title = ""
-            story_detail = ""
-
-        story_metadata = {
-            "metric_id": metric_id,
-            "genre": self.genre,  # type: ignore
-            "group": self.group,  # type: ignore
-            "type": trend_type,
-            "grain": grain,
-            "title": story_title,
-            "title_template": story_meta["title"],
-            "detail": story_detail,
-            "detail_template": story_meta["detail"],
-            "variables": {
-                "grain": grain,
-                "current_trend_start_date": last_data_point["date"],
-                "prior_trend_start_date": prev_data["date"],
-                "current_growth": f"{current_data['growth_rate']:.2f}",
-                "prior_growth": f"{prev_data['growth_rate']:.2f}",
-            },
-            "series": series_df.reset_index().astype({"date": str}).to_dict(orient="records"),
-        }
-        trends_stories = [story_metadata]
-        logging.info(f"Generated trends stories for metric '{metric_id}'")
-        logging.info(trends_stories)
-
-        logging.info(f"Trends stories analyze completed for metric {metric_id}")
-        return trends_stories
-=======
         stories: list[dict] = []
         # Run process control analysis over the time series data
         pc_df = self.analysis_manager.process_control(df=df)
@@ -203,5 +163,4 @@
                 )
                 stories.append(story_details)
 
-        return stories
->>>>>>> 8d96ea9c
+        return stories