import logging
from abc import ABC, abstractmethod
from collections.abc import Hashable
from datetime import date, timedelta
from typing import Any

import numpy as np
import pandas as pd
from jinja2 import Template
from sqlmodel.ext.asyncio.session import AsyncSession

from commons.clients.analysis_manager import AnalysisManagerClient
from commons.clients.query_manager import QueryManagerClient
from commons.models.enums import Granularity
from fulcrum_core import AnalysisManager
from story_manager.core.enums import (
    STORY_TYPES_META,
    StoryGenre,
    StoryGroup,
    StoryType,
)
from story_manager.core.models import Story
from story_manager.story_builder.constants import GRAIN_META, STORY_GROUP_TIME_DURATIONS

logger = logging.getLogger(__name__)


class StoryBuilderBase(ABC):
    """
    Abstract base class for story builders
    """

    genre: StoryGenre
    group: StoryGroup
    supported_grains: list[Granularity] = []
    # decimal precision
    precision = 3
    # date text format
    date_text_format = "%B %d, %Y"

    def __init__(
        self,
        query_service: QueryManagerClient,
        analysis_service: AnalysisManagerClient,
        analysis_manager: AnalysisManager,
        db_session: AsyncSession,
        story_date: date | None = None,
    ):
        """
        Initialize the StoryBuilderBase instance
        :param query_service: QueryService instance for retrieving data
        :param analysis_service: AnalysisService instance for performing analysis via analysis manager api
        :param analysis_manager: AnalysisManager instance for performing analysis
        that directly interacts with the analysis manager core library
        :param db_session: Database session for persisting stories
        """
        self.query_service = query_service
        self.analysis_service = analysis_service
        self.analysis_manager = analysis_manager
        self.db_session = db_session
        self.story_date = story_date or date.today()

    async def _get_time_series_data(
        self, metric_id: str, grain: Granularity, start_date: date, end_date: date, set_index: bool = False
    ) -> pd.DataFrame:
        """
        Retrieve time series data for the given metric, grain, and date range

        :param metric_id: The metric ID for which time series data is retrieved
        :param grain: The grain for which time series data is retrieved
        :param start_date: The start date of the time series data
        :param end_date: The end date of the time series data
        :param set_index: Whether to set the date column as the index of the DataFrame
        :return: A pandas DataFrame containing the time series data
        """
        logger.debug(
            f"Retrieving time series data for metric '{metric_id}' with grain '{grain}' from {start_date} to {end_date}"
        )
        metric_values = await self.query_service.get_metric_time_series(
            metric_id, start_date=start_date, end_date=end_date, grain=grain
        )
        time_series_df = pd.DataFrame(metric_values, columns=["date", "value"])
        time_series_df["date"] = pd.to_datetime(time_series_df["date"])
        if set_index:
            time_series_df.set_index("date", inplace=True)
        return time_series_df

    async def _get_time_series_for_targets(
        self, metric_id: str, grain: Granularity, start_date: date, end_date: date, set_index: bool = False
    ) -> pd.DataFrame:
        """
        Retrieve time series data for the given metric, grain, and date range

        :param metric_id: The metric ID for which time series data is retrieved
        :param grain: The grain for which time series data is retrieved
        :param start_date: The start date of the time series data
        :param end_date: The end date of the time series data
        :param set_index: Whether to set the date column as the index of the DataFrame

        :return: A pandas DataFrame containing the target time series data
        """
        logger.debug(
            f"Retrieving targets for metric '{metric_id}' with grain '{grain}' from {start_date} to {end_date}"
        )
        metric_targets = await self.query_service.get_metric_targets(
            metric_id, start_date=start_date, end_date=end_date, grain=grain
        )
        # convert the list of dictionaries to a DataFrame
        targets_df = pd.DataFrame(
            metric_targets, columns=["target_date", "target_value", "aim", "target_upper_bound", "target_lower_bound"]
        )
        # rename the columns
        targets_df.rename(columns={"target_date": "date", "target_value": "target"}, inplace=True)
        # convert the date column to datetime
        targets_df["date"] = pd.to_datetime(targets_df["date"])
        if set_index:
            targets_df.set_index("date", inplace=True)
        return targets_df

    def get_story_context(self, grain: Granularity, metric: dict, **context) -> dict[str, Any]:
        """
        Get the context variables required for rendering the story detail and title

        The base class will add some of the default context variables like
        * eoi* → end of interval (EOD, EOW, EOM)
        * interval* → daily, weekly, monthly
        * grain* → day, week, month
        * pop* → period over period (d/d , w/w, m/m)

        Provided context variables will be added to the context dictionary

        :param grain: The grain for which the context variables are retrieved
        :param metric: The metric for which the context variables are retrieved
        :param context: Additional context variables
        :return: A dictionary containing the context variables
        """
        logger.debug(f"Getting story context for grain '{grain}' and metric '{metric['id']}'")
        grain_meta = GRAIN_META[grain]
        _context = {
            "grain": grain.value,
            "eoi": grain_meta["eoi"],
            "metric": {"id": metric["id"], "label": metric["label"]},
            "pop": grain_meta["pop"],
            "interval": grain_meta["interval"],
        }
        # update the context with additional context variables
        _context.update(context)
        return _context

    def _render_story_texts(
        self, story_type: StoryType, grain: Granularity, metric: dict, **extra_context
    ) -> dict[str, Any]:
        """
        Render the story title and detail using the story type and context variables

        :param story_type: The type of the story
        :param context: Additional context variables required for rendering the story title and detail
        :return: The dict containing the rendered story title and detail as well as the context variables
        """
        logger.debug(f"Rendering story texts for story type '{story_type}'")

        context = self.get_story_context(grain, metric, **extra_context)

        # get the story meta-data
        story_meta = STORY_TYPES_META[story_type]
        # render the story title and detail
        title = Template(story_meta["title"])
        detail = Template(story_meta["detail"])
        return {
            "title": title.render(context),
            "detail": detail.render(context),
            "title_template": story_meta["title"],
            "detail_template": story_meta["detail"],
            "variables": context,
        }

    def prepare_story_dict(
        self,
        story_type: StoryType,
        grain: Granularity,
        metric: dict,
        df: pd.DataFrame,
        **extra_context,
    ) -> dict[str, Any]:
        """
        Prepare the story dictionary with the required fields

        :param story_type: The type of the story
        :param grain: The grain for which the story is generated.
        :param metric: The metric for which the story is generated.
        :param df: The time series data for the story
        :param extra_context: Additional context variables for the story

        :return: A dictionary containing the story details
        """
        logger.debug(f"Preparing story dictionary for story type '{story_type}'")

        series = self.get_story_series(df, grain)
        story_texts = self._render_story_texts(story_type, grain=grain, metric=metric, **extra_context)

        return {
            "metric_id": metric["id"],
            "genre": self.genre,
            "story_group": self.group,
            "story_type": story_type,
            "story_date": self.story_date,
            "grain": grain,
            "series": series,
            "title": story_texts["title"],
            "detail": story_texts["detail"],
            "title_template": story_texts["title_template"],
            "detail_template": story_texts["detail_template"],
            "variables": story_texts["variables"],
        }

    def get_story_series(self, df: pd.DataFrame, grain: Granularity) -> list[dict[Hashable, Any]]:
        """
        Format the time series data in the DataFrame by converting the 'date' column to a string format specified
        by 'date_text_format' attribute and replacing NaN values with the string 'None'.

        :param grain: Grain for which the story is generated.
        :param df: The DataFrame that contains the time series data.
        :return: series: The DataFrame with formatted time series data.
        """
        grain_durations = self.get_time_durations(grain)
        series_length = grain_durations["output"]

        if "date" in df.columns:
            df["date"] = df["date"].dt.strftime(self.date_text_format) if hasattr(df["date"], "dt") else df["date"]
        df.replace([float("inf"), float("-inf"), np.NaN], [None, None, None], inplace=True)
        series = df.tail(series_length) if series_length else df
        return series.to_dict(orient="records")

    @abstractmethod
    async def generate_stories(self, metric_id: str, grain: Granularity) -> list[dict]:
        """
        Generate stories for the given metric and grain
        :param metric_id: The metric ID for which stories are generated
        :param grain: The grain for which stories are generated
        :return: A list of generated stories
        """
        pass

    async def run(self, metric_id: str, grain: Granularity) -> None:
        """
        Run the story generation process for the given metric and grain

        :param metric_id: The metric ID for which stories are generated.
        :param grain: The grain for which stories are generated
        """
        if grain not in self.supported_grains:
            logger.warning(
                f"Unsupported grain '{grain}' for story genre '{self.genre.value}' of story group '{self.group.value}'"
            )
            raise ValueError(
                f"Unsupported grain '{grain.value}' for story genre '{self.genre.value}' of "
                f"story group '{self.group.value}'"
            )

        logger.info("Generating %s stories for metric '%s' with grain '%s'", self.group.value, metric_id, grain)
        stories = await self.generate_stories(metric_id, grain)
        logger.info("Generated %s stories for metric '%s' with grain '%s'", len(stories), metric_id, grain)
        await self.persist_stories(stories)

    async def persist_stories(self, stories: list[dict]):
        """
        Persist the generated stories in the database

        :param stories: The list of generated stories
        """
        logger.info(f"Persisting {len(stories)} stories in the database")
        logger.info(f"stories: {stories}")

        # perform the necessary data transformations
        story_objs: list[Story] = [Story.parse_obj(story_dict) for story_dict in stories]
        self.db_session.add_all(story_objs)
        await self.db_session.commit()
        logger.info("Stories persisted successfully")

    def _get_current_period_range(self, grain: Granularity) -> tuple[date, date]:
        """
        Get the end date of the last period based on the grain.
        Based on the current date, the end date is calculated as follows:
        - For day grain: yesterday
        - For week grain: the last Sunday
        - For month grain: the last day of the previous month
        - For quarter grain: the last day of the previous quarter
        - For year grain: December 31 of the previous year
        For each grain, the start date of the period is calculated based on the end date.

        :param grain: The grain for which the end date is retrieved.
        :return: The start and end date of the period.
        """
        today = self.story_date
        if grain == Granularity.DAY:
            end_date = today - timedelta(days=1)
            start_date = end_date
        elif grain == Granularity.WEEK:
            end_date = today - timedelta(days=today.weekday() + 1)
            start_date = end_date - timedelta(days=6)
        elif grain == Granularity.MONTH:
            end_date = date(today.year, today.month, 1) - timedelta(days=1)
            start_date = date(end_date.year, end_date.month, 1)
        elif grain == Granularity.QUARTER:
            quarter_end_month = (today.month - 1) // 3 * 3
            end_date = date(today.year, quarter_end_month + 1, 1) - timedelta(days=1)
            start_date = date(end_date.year, end_date.month - 2, 1)
        elif grain == Granularity.YEAR:
            end_date = date(today.year - 1, 12, 31)
            start_date = date(end_date.year, 1, 1)
        else:
            raise ValueError(f"Unsupported grain: {grain}")
        return start_date, end_date

    def get_time_durations(self, grain: Granularity, half_time_range: bool = False) -> dict[str, Any]:
        """
        Get the time durations for the given grain and group

        :param grain: The grain for which the time durations are retrieved
        :return: A dictionary containing the time durations
        """
        if self.group not in STORY_GROUP_TIME_DURATIONS or grain not in STORY_GROUP_TIME_DURATIONS[self.group]:
            raise ValueError(f"Unsupported group '{self.group}' or grain '{grain}'")

        if half_time_range:
            STORY_GROUP_TIME_DURATIONS[self.group][grain]["input"] //= 2

        return STORY_GROUP_TIME_DURATIONS[self.group][grain]

    def _get_input_time_range(self, grain: Granularity, half_time_range: bool = False) -> tuple[date, date]:
        """
        Get the time range for the input data based on the grain.

        :param grain: The grain for which the time range is retrieved.
        :param half_time_range: If the time period we are considering in input needs to be divided into two intervals
            Like in case of Segment drift we set input as 2, but 1 unit grain is considered as evaluation period, while
            second unit grain is considered as comparison period.
        :return: The start and end date of the time range.
        """

        latest_start_date, latest_end_date = self._get_current_period_range(grain)

        grain_durations = self.get_time_durations(grain, half_time_range)

        # figure out the number of grain deltas to go back
        period_count = grain_durations["input"]

        # figure out relevant grain delta .e.g weeks : 1
        delta_eq = GRAIN_META[grain]["delta"]

        # Go back by the determined grain delta
        delta = pd.DateOffset(**delta_eq)
        start_date = (latest_start_date - period_count * delta).date()

        return start_date, latest_end_date

    async def _get_time_series_data_with_targets(
        self, metric_id: str, grain: Granularity, start_date: date, end_date: date
    ) -> pd.DataFrame:
        """
        Retrieve time series data for the given metric, grain, and date range with target values.

        :param metric_id: The metric ID for which time series data is retrieved
        :param grain: The grain for which time series data is retrieved
        :param start_date: The start date of the time series data
        :param end_date: The end date of the time series data

        :return: A pandas DataFrame containing the time series data with target values.
        """

        logger.debug(
            f"Retrieving time series data with targets for metric '{metric_id}' with grain '{grain}' "
            f"from {start_date} to {end_date}"
        )
        # Get the time series data for the metric
        series_df = await self._get_time_series_data(metric_id, grain, start_date, end_date, set_index=False)
        # Get the target values for the metric
        targets_df = await self._get_time_series_for_targets(metric_id, grain, start_date, end_date, set_index=False)

        # Merging df with target_df on the date columns
        merged_df = pd.merge(series_df, targets_df, how="left", on="date")

        # Selecting only the required columns
        final_df = merged_df[["date", "value", "target"]]
        return final_df

<<<<<<< HEAD
    def get_metric_dimension_ids(self, metric_details: dict[str, Any]) -> list[str]:
        """
        We are fetch the dimension ids for the given metric.
        :param metric_details: The metric details, complete metric object

        Output: list of dimension ids
        """
        dimensions = [dimension["id"] for dimension in metric_details["dimensions"]]
        return dimensions
=======
    def get_metric_dimension_id_label_map(self, metric_details: dict[str, Any]) -> dict[str, str]:
        """
        In this method we are trying to map, dimension_id with dimension label to ease up the conversion
        in other methods and avoid an call to fetch dimension details if we already have the metric object.
        Input:
            metric_details: metric object consist of all the details related to metric
        Output:
            dictionary with structure : {'dimension_id': 'dimension_label'}
        """
        dimension_id_label_map = dict()
        for dimension in metric_details["dimensions"]:
            dimension_id_label_map[dimension["id"]] = dimension["label"]

        return dimension_id_label_map
>>>>>>> 3836a549
<|MERGE_RESOLUTION|>--- conflicted
+++ resolved
@@ -384,17 +384,6 @@
         final_df = merged_df[["date", "value", "target"]]
         return final_df
 
-<<<<<<< HEAD
-    def get_metric_dimension_ids(self, metric_details: dict[str, Any]) -> list[str]:
-        """
-        We are fetch the dimension ids for the given metric.
-        :param metric_details: The metric details, complete metric object
-
-        Output: list of dimension ids
-        """
-        dimensions = [dimension["id"] for dimension in metric_details["dimensions"]]
-        return dimensions
-=======
     def get_metric_dimension_id_label_map(self, metric_details: dict[str, Any]) -> dict[str, str]:
         """
         In this method we are trying to map, dimension_id with dimension label to ease up the conversion
@@ -408,5 +397,4 @@
         for dimension in metric_details["dimensions"]:
             dimension_id_label_map[dimension["id"]] = dimension["label"]
 
-        return dimension_id_label_map
->>>>>>> 3836a549
+        return dimension_id_label_map