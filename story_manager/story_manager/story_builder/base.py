import logging
from abc import ABC, abstractmethod
from datetime import date, timedelta
from typing import Any

import pandas as pd
from jinja2 import Template
from sqlmodel.ext.asyncio.session import AsyncSession

from commons.clients.analysis_manager import AnalysisManagerClient
from commons.clients.query_manager import QueryManagerClient
from commons.models.enums import Granularity
from story_manager.core.enums import STORY_TYPES_META, StoryGenre, StoryType

logger = logging.getLogger(__name__)


class StoryBuilderBase(ABC):
    """
    Abstract base class for story builders
    """

    genre: StoryGenre
    supported_grains: list[Granularity] = []
    grain_meta: dict[str, Any] = {
        Granularity.DAY: {"comp_label": "d/d", "delta": {"days": 1}},
        Granularity.WEEK: {"comp_label": "w/w", "delta": {"weeks": 1}},
        Granularity.MONTH: {"comp_label": "m/m", "delta": {"months": 1}},
        Granularity.QUARTER: {"comp_label": "q/q", "delta": {"months": 3}},
        Granularity.YEAR: {"comp_label": "y/y", "delta": {"years": 1}},
    }

<<<<<<< HEAD
    def __init__(self, query_service, analysis_service, db_session):
=======
    def __init__(
        self, query_service: QueryManagerClient, analysis_service: AnalysisManagerClient, db_session: AsyncSession
    ):
>>>>>>> caf90408
        """
        Initialize the StoryBuilderBase instance
        :param query_service: QueryService instance for retrieving data
        :param analysis_service: AnalysisService instance for performing analysis
        :param db_session: Database session for persisting stories
        """
        self.query_service = query_service
        self.analysis_service = analysis_service
        self.db_session = db_session

    async def _get_time_series_data(
        self, metric_id: str, grain: Granularity, start_date: date, end_date: date
    ) -> pd.DataFrame:
        """
        Retrieve time series data for the given metric, grain, and date range

        :param metric_id: The metric ID for which time series data is retrieved
        :param grain: The grain for which time series data is retrieved
        :param start_date: The start date of the time series data
        :param end_date: The end date of the time series data
        :return: A pandas DataFrame containing the time series data
        """
        logger.debug(
            f"Retrieving time series data for metric '{metric_id}' with grain '{grain}' from {start_date} to {end_date}"
        )
        metric_values = await self.query_service.get_metric_time_series(
            metric_id, start_date=start_date, end_date=end_date, grain=grain
        )
        time_series_df = pd.DataFrame(metric_values, columns=["date", "value"])
        time_series_df["date"] = pd.to_datetime(time_series_df["date"])
        time_series_df.set_index("date", inplace=True)
        return time_series_df

    def _render_story_text(self, story_type: StoryType, **context) -> str:
        """
        Render the story text using the story type and context variables

        :param story_type: The type of the story
        :param context: Additional context variables required for rendering the story text
        :return: The rendered story text
        """
        logger.debug(f"Rendering story text for story type '{story_type}'")
        story_meta = STORY_TYPES_META[story_type]
        template = Template(story_meta["template"])
        return template.render(**context)

    @abstractmethod
    async def generate_stories(self, metric_id: str, grain: Granularity) -> list[dict]:
        """
        Generate stories for the given metric and grain
        :param metric_id: The metric ID for which stories are generated
        :param grain: The grain for which stories are generated
        :return: A list of generated stories
        """
        pass

    async def run(self, metric_id: str, grain: Granularity) -> None:
        """
        Run the story generation process for the given metric and grain

        :param metric_id: The metric ID for which stories are generated.
        :param grain: The grain for which stories are generated
        """
        if grain not in self.supported_grains:
            logger.warning(f"Unsupported grain '{grain}' for story genre '{self.genre}'")
            raise ValueError(f"Unsupported grain '{grain}' for story genre '{self.genre}'")

        logger.info(f"Generating stories for metric '{metric_id}' with grain '{grain}'")
<<<<<<< HEAD
        stories = self.generate_stories(metric_id, grain)
        self.persist_stories(stories)  # type: ignore
=======
        stories = await self.generate_stories(metric_id, grain)
        logger.info(f"Generated {len(stories)} stories for metric '{metric_id}' with grain '{grain}'")
        await self.persist_stories(stories)
>>>>>>> caf90408

    async def persist_stories(self, stories: list[dict]) -> None:
        """
        Persist the generated stories in the database

        :param stories: The list of generated stories
        """
        # perform the necessary data transformations
        # persist the stories in the database
        logger.info(f"Persisting {len(stories)} stories in the database")
        self.db_session.add_all(stories)
<<<<<<< HEAD
        self.db_session.commit()
        logger.info("Stories persisted successfully")

    @classmethod
    def _get_current_period_range(cls, grain: str, curr_date: date | None = None) -> tuple[date, date]:
=======
        await self.db_session.commit()
        logger.info("Stories persisted successfully")

    @classmethod
    def _get_current_period_range(cls, grain: Granularity, curr_date: date | None = None) -> tuple[date, date]:
>>>>>>> caf90408
        """
        Get the end date of the last period based on the grain.
        Based on the current date, the end date is calculated as follows:
        - For day grain: yesterday
        - For week grain: the last Sunday
        - For month grain: the last day of the previous month
        - For quarter grain: the last day of the previous quarter
        - For year grain: December 31 of the previous year
        For each grain, the start date of the period is calculated based on the end date.

        :param curr_date: The current date for which the period range is calculated.
        :param grain: The grain for which the end date is retrieved.
        :return: The start and end date of the period.
        """
        today = curr_date or date.today()
        if grain == Granularity.DAY:
            end_date = today - timedelta(days=1)
            start_date = end_date
        elif grain == Granularity.WEEK:
            end_date = today - timedelta(days=today.weekday() + 1)
            start_date = end_date - timedelta(days=6)
        elif grain == Granularity.MONTH:
            end_date = date(today.year, today.month, 1) - timedelta(days=1)
            start_date = date(end_date.year, end_date.month, 1)
        elif grain == Granularity.QUARTER:
            quarter_end_month = (today.month - 1) // 3 * 3
            end_date = date(today.year, quarter_end_month + 1, 1) - timedelta(days=1)
            start_date = date(end_date.year, end_date.month - 2, 1)
        elif grain == Granularity.YEAR:
            end_date = date(today.year - 1, 12, 31)
            start_date = date(end_date.year, 1, 1)
        else:
            raise ValueError(f"Unsupported grain: {grain}")
<<<<<<< HEAD
        return start_date, end_date
=======
        return start_date, end_date

    @staticmethod
    def _calculate_growth_rates_of_series(series_df: pd.DataFrame, remove_first_nan_row: bool = True) -> pd.DataFrame:
        """
        Calculate the growth rates for each data point in the time series.

        :param series_df: The time series data frame containing the values.
        :param remove_first_nan_row: Whether to remove the first row of the data frame.
        """
        series_df["growth_rate"] = series_df["value"].pct_change() * 100
        # only drop the first row only if it has NaN value
        if remove_first_nan_row and not series_df.empty and pd.isna(series_df.iloc[0]["growth_rate"]):
            series_df = series_df.iloc[1:]
        return series_df
>>>>>>> caf90408
<|MERGE_RESOLUTION|>--- conflicted
+++ resolved
@@ -30,13 +30,9 @@
         Granularity.YEAR: {"comp_label": "y/y", "delta": {"years": 1}},
     }
 
-<<<<<<< HEAD
-    def __init__(self, query_service, analysis_service, db_session):
-=======
     def __init__(
         self, query_service: QueryManagerClient, analysis_service: AnalysisManagerClient, db_session: AsyncSession
     ):
->>>>>>> caf90408
         """
         Initialize the StoryBuilderBase instance
         :param query_service: QueryService instance for retrieving data
@@ -105,14 +101,9 @@
             raise ValueError(f"Unsupported grain '{grain}' for story genre '{self.genre}'")
 
         logger.info(f"Generating stories for metric '{metric_id}' with grain '{grain}'")
-<<<<<<< HEAD
-        stories = self.generate_stories(metric_id, grain)
-        self.persist_stories(stories)  # type: ignore
-=======
         stories = await self.generate_stories(metric_id, grain)
         logger.info(f"Generated {len(stories)} stories for metric '{metric_id}' with grain '{grain}'")
         await self.persist_stories(stories)
->>>>>>> caf90408
 
     async def persist_stories(self, stories: list[dict]) -> None:
         """
@@ -124,19 +115,11 @@
         # persist the stories in the database
         logger.info(f"Persisting {len(stories)} stories in the database")
         self.db_session.add_all(stories)
-<<<<<<< HEAD
-        self.db_session.commit()
-        logger.info("Stories persisted successfully")
-
-    @classmethod
-    def _get_current_period_range(cls, grain: str, curr_date: date | None = None) -> tuple[date, date]:
-=======
         await self.db_session.commit()
         logger.info("Stories persisted successfully")
 
     @classmethod
     def _get_current_period_range(cls, grain: Granularity, curr_date: date | None = None) -> tuple[date, date]:
->>>>>>> caf90408
         """
         Get the end date of the last period based on the grain.
         Based on the current date, the end date is calculated as follows:
@@ -170,9 +153,6 @@
             start_date = date(end_date.year, 1, 1)
         else:
             raise ValueError(f"Unsupported grain: {grain}")
-<<<<<<< HEAD
-        return start_date, end_date
-=======
         return start_date, end_date
 
     @staticmethod
@@ -187,5 +167,4 @@
         # only drop the first row only if it has NaN value
         if remove_first_nan_row and not series_df.empty and pd.isna(series_df.iloc[0]["growth_rate"]):
             series_df = series_df.iloc[1:]
-        return series_df
->>>>>>> caf90408
+        return series_df