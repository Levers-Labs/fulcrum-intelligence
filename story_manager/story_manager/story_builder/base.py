--- conflicted
+++ resolved
@@ -158,13 +158,8 @@
         return {
             "metric_id": metric["id"],
             "genre": self.genre,
-<<<<<<< HEAD
-            "group": self.group,
-            "type": story_type,
-=======
             "story_group": self.group,
             "story_type": story_type,
->>>>>>> 8d96ea9c
             "grain": grain,
             "series": df.tail(series_length).to_dict(orient="records"),
             "title": story_texts["title"],
@@ -256,8 +251,6 @@
         return start_date, end_date
 
     def get_time_durations(self, grain: Granularity) -> dict[str, Any]:
-<<<<<<< HEAD
-=======
         """
         Get the time durations for the given grain and group
 
@@ -292,43 +285,4 @@
         delta = pd.DateOffset(**delta_eq)
         start_date = (latest_start_date - period_count * delta).date()
 
-        return start_date, latest_end_date
-
-    @staticmethod
-    def _calculate_growth_rates_of_series(series_df: pd.DataFrame, remove_first_nan_row: bool = True) -> pd.DataFrame:
->>>>>>> 8d96ea9c
-        """
-        Get the time durations for the given grain and group
-
-        :param grain: The grain for which the time durations are retrieved
-        :return: A dictionary containing the time durations
-        """
-        if self.group not in STORY_GROUP_TIME_DURATIONS or grain not in STORY_GROUP_TIME_DURATIONS[self.group]:
-            raise ValueError(f"Unsupported group '{self.group}' or grain '{grain}'")
-        return STORY_GROUP_TIME_DURATIONS[self.group][grain]
-
-    def _get_input_time_range(self, grain: Granularity, curr_date: date | None = None) -> tuple[date, date]:
-        """
-        Get the time range for the input data based on the grain.
-
-        :param curr_date: The current date for which the time range is calculated.
-        :param grain: The grain for which the time range is retrieved.
-
-        :return: The start and end date of the time range.
-        """
-
-        latest_start_date, latest_end_date = self._get_current_period_range(grain, curr_date)
-
-        grain_durations = self.get_time_durations(grain)
-
-        # figure out the number of grain deltas to go back
-        period_count = grain_durations["input"]
-
-        # figure out relevant grain delta .e.g weeks : 1
-        delta_eq = GRAIN_META[grain]["delta"]
-
-        # Go back by the determined grain delta
-        delta = pd.DateOffset(**delta_eq)
-        start_date = (latest_start_date - period_count * delta).date()
-
         return start_date, latest_end_date