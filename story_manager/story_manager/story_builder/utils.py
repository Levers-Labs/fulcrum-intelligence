--- conflicted
+++ resolved
@@ -1,8 +1,4 @@
-<<<<<<< HEAD
-from datetime import datetime
-=======
-from datetime import date
->>>>>>> d0ce8168
+from datetime import date, datetime
 
 import pandas as pd
 
@@ -32,16 +28,11 @@
         return StoryType.OFF_TRACK
 
 
-<<<<<<< HEAD
 def get_story_date(df: pd.DataFrame) -> datetime:
     story_date = df["date"].iloc[-1]
     return story_date
 
 
-# story_date = ref_data["date"]
-# df["date"].iloc[-1]
-# df["date"].iloc[-1]
-=======
 def get_target_value_for_date(target_df: pd.DataFrame, ref_date: date) -> float | None:
     """
     Get the target value for the given date.
@@ -79,5 +70,4 @@
         count = abs(months_difference)
     else:
         raise ValueError(f"Unsupported grain: {grain}")
-    return count
->>>>>>> d0ce8168
+    return count