from typing import Any

from commons.models.enums import Granularity
from story_manager.core.enums import StoryGroup

GRAIN_META: dict[str, Any] = {
    Granularity.DAY: {"pop": "d/d", "delta": {"days": 1}, "eoi": "EOD", "interval": "daily"},
    Granularity.WEEK: {"pop": "w/w", "delta": {"weeks": 1}, "eoi": "EOW", "interval": "weekly"},
    Granularity.MONTH: {"pop": "m/m", "delta": {"months": 1}, "eoi": "EOM", "interval": "monthly"},
    Granularity.QUARTER: {"pop": "q/q", "delta": {"months": 3}, "eoi": "EOQ", "interval": "quarterly"},
    Granularity.YEAR: {"pop": "y/y", "delta": {"years": 1}, "eoi": "EOY", "interval": "yearly"},
}

STORY_GROUP_TIME_DURATIONS: dict[str, Any] = {
    StoryGroup.TREND_CHANGES: {
        Granularity.DAY: {
            # minimum number of data points required for analysis
            "min": 30,
            # period which will be used for analysis and story calculation
            "input": 90,
            # period which will be used for story output and visualization
            "output": 20,
        },
        Granularity.WEEK: {"min": 20, "input": 104, "output": 20},
        Granularity.MONTH: {"min": 20, "input": 60, "output": 10},
    },
    StoryGroup.TREND_EXCEPTIONS: {
        Granularity.DAY: {"min": 30, "input": 90, "output": 20},
        Granularity.WEEK: {"min": 20, "input": 104, "output": 20},
        Granularity.MONTH: {"min": 20, "input": 60, "output": 10},
    },
    StoryGroup.LONG_RANGE: {
        Granularity.DAY: {"min": 7, "input": 30, "output": 30},
        Granularity.WEEK: {"min": 4, "input": 14, "output": 14},
        Granularity.MONTH: {"min": 3, "input": 4, "output": 4},
    },
    StoryGroup.RECORD_VALUES: {
        Granularity.DAY: {"min": 20, "input": 20, "output": 20},
        Granularity.WEEK: {"min": 20, "input": 20, "output": 20},
        Granularity.MONTH: {"min": 10, "input": 10, "output": 10},
    },
    StoryGroup.GROWTH_RATES: {
        Granularity.DAY: {"min": 8, "input": 30, "output": 30},
        Granularity.WEEK: {"min": 8, "input": 14, "output": 14},
        Granularity.MONTH: {"min": 8, "input": 12, "output": 12},
    },
    StoryGroup.GOAL_VS_ACTUAL: {
        Granularity.DAY: {"min": 1, "input": 7, "output": 7},
        Granularity.WEEK: {"min": 1, "input": 5, "output": 5},
        Granularity.MONTH: {"min": 1, "input": 4, "output": 4},
    },
    StoryGroup.LIKELY_STATUS: {
        Granularity.DAY: {"min": 30, "input": 1825, "output": None},
        Granularity.WEEK: {"min": 104, "input": 260, "output": None},
        Granularity.MONTH: {"min": 24, "input": 60, "output": None},
    },
    StoryGroup.STATUS_CHANGE: {
        Granularity.DAY: {"min": 2, "input": 7, "output": 7},
        Granularity.WEEK: {"min": 2, "input": 5, "output": 5},
        Granularity.MONTH: {"min": 2, "input": 4, "output": 4},
    },
<<<<<<< HEAD
    StoryGroup.SEGMENT_DRIFT: {
        Granularity.DAY: {"min": 2, "input": 2, "output": 2},
        Granularity.WEEK: {"min": 2, "input": 2, "output": 2},
        Granularity.MONTH: {"min": 2, "input": 2, "output": 2},
=======
    StoryGroup.REQUIRED_PERFORMANCE: {
        Granularity.DAY: {"min": 7, "input": 30, "output": None},
        Granularity.WEEK: {"min": 4, "input": 8, "output": None},
        Granularity.MONTH: {"min": 3, "input": 4, "output": None},
>>>>>>> 58e7f11b
    },
}<|MERGE_RESOLUTION|>--- conflicted
+++ resolved
@@ -59,16 +59,14 @@
         Granularity.WEEK: {"min": 2, "input": 5, "output": 5},
         Granularity.MONTH: {"min": 2, "input": 4, "output": 4},
     },
-<<<<<<< HEAD
     StoryGroup.SEGMENT_DRIFT: {
         Granularity.DAY: {"min": 2, "input": 2, "output": 2},
         Granularity.WEEK: {"min": 2, "input": 2, "output": 2},
         Granularity.MONTH: {"min": 2, "input": 2, "output": 2},
-=======
+    },
     StoryGroup.REQUIRED_PERFORMANCE: {
         Granularity.DAY: {"min": 7, "input": 30, "output": None},
         Granularity.WEEK: {"min": 4, "input": 8, "output": None},
         Granularity.MONTH: {"min": 3, "input": 4, "output": None},
->>>>>>> 58e7f11b
     },
 }