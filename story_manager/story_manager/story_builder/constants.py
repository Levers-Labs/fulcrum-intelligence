from typing import Any

from commons.models.enums import Granularity
from story_manager.core.enums import StoryGroup

GRAIN_META: dict[str, Any] = {
    Granularity.DAY: {"pop": "d/d", "delta": {"days": 1}, "eoi": "EOD", "interval": "daily"},
    Granularity.WEEK: {"pop": "w/w", "delta": {"weeks": 1}, "eoi": "EOW", "interval": "weekly"},
    Granularity.MONTH: {"pop": "m/m", "delta": {"months": 1}, "eoi": "EOM", "interval": "monthly"},
    Granularity.QUARTER: {"pop": "q/q", "delta": {"months": 3}, "eoi": "EOQ", "interval": "quarterly"},
    Granularity.YEAR: {"pop": "y/y", "delta": {"years": 1}, "eoi": "EOY", "interval": "yearly"},
}

STORY_GROUP_TIME_DURATIONS: dict[str, Any] = {
    StoryGroup.TREND_CHANGES: {
        Granularity.DAY: {
            # minimum number of data points required for analysis
            "min": 30,
            # period which will be used for analysis and story calculation
            "input": 90,
            # period which will be used for story output and visualization
            "output": 20,
        },
        Granularity.WEEK: {"min": 20, "input": 104, "output": 20},
        Granularity.MONTH: {"min": 20, "input": 60, "output": 10},
    },
    StoryGroup.TREND_EXCEPTIONS: {
        Granularity.DAY: {"min": 30, "input": 90, "output": 20},
        Granularity.WEEK: {"min": 20, "input": 104, "output": 20},
        Granularity.MONTH: {"min": 20, "input": 60, "output": 10},
    },
    StoryGroup.LONG_RANGE: {
        Granularity.DAY: {"min": 7, "input": 30, "output": 30},
        Granularity.WEEK: {"min": 4, "input": 14, "output": 14},
        Granularity.MONTH: {"min": 3, "input": 4, "output": 4},
    },
    StoryGroup.RECORD_VALUES: {
        Granularity.DAY: {"min": 20, "input": 20, "output": 20},
        Granularity.WEEK: {"min": 20, "input": 20, "output": 20},
        Granularity.MONTH: {"min": 10, "input": 10, "output": 10},
    },
    StoryGroup.GROWTH_RATES: {
        Granularity.DAY: {"min": 8, "input": 30, "output": 30},
        Granularity.WEEK: {"min": 8, "input": 14, "output": 14},
        Granularity.MONTH: {"min": 8, "input": 12, "output": 12},
    },
    StoryGroup.GOAL_VS_ACTUAL: {
        Granularity.DAY: {"min": 1, "input": 7, "output": 7},
        Granularity.WEEK: {"min": 1, "input": 5, "output": 5},
        Granularity.MONTH: {"min": 1, "input": 4, "output": 4},
    },
    StoryGroup.LIKELY_STATUS: {
        Granularity.DAY: {"min": 30, "input": 1825, "output": None},
        Granularity.WEEK: {"min": 104, "input": 260, "output": None},
        Granularity.MONTH: {"min": 24, "input": 60, "output": None},
    },
    StoryGroup.STATUS_CHANGE: {
        Granularity.DAY: {"min": 2, "input": 7, "output": 7},
        Granularity.WEEK: {"min": 2, "input": 5, "output": 5},
        Granularity.MONTH: {"min": 2, "input": 4, "output": 4},
    },
    StoryGroup.SEGMENT_DRIFT: {
        Granularity.DAY: {"min": 2, "input": 2, "output": 2},
        Granularity.WEEK: {"min": 2, "input": 2, "output": 2},
        Granularity.MONTH: {"min": 2, "input": 2, "output": 2},
    },
    StoryGroup.REQUIRED_PERFORMANCE: {
        Granularity.DAY: {"min": 7, "input": 30, "output": None},
        Granularity.WEEK: {"min": 4, "input": 8, "output": None},
        Granularity.MONTH: {"min": 3, "input": 4, "output": None},
    },
    StoryGroup.SIGNIFICANT_SEGMENTS: {
        Granularity.DAY: {"min": None, "input": 1, "output": None},
        Granularity.WEEK: {"min": None, "input": 1, "output": None},
        Granularity.MONTH: {"min": None, "input": 1, "output": None},
    },
<<<<<<< HEAD
    StoryGroup.INFLUENCE_DRIFT: {
        Granularity.DAY: {"min": 30, "input": 1825, "output": 2},
        Granularity.WEEK: {"min": 104, "input": 260, "output": 2},
        Granularity.MONTH: {"min": 24, "input": 60, "output": 2},
=======
    StoryGroup.COMPONENT_DRIFT: {
        Granularity.DAY: {"min": 2, "input": 2, "output": 2},
        Granularity.WEEK: {"min": 2, "input": 2, "output": 2},
        Granularity.MONTH: {"min": 2, "input": 2, "output": 2},
>>>>>>> 46c48745
    },
}<|MERGE_RESOLUTION|>--- conflicted
+++ resolved
@@ -74,16 +74,14 @@
         Granularity.WEEK: {"min": None, "input": 1, "output": None},
         Granularity.MONTH: {"min": None, "input": 1, "output": None},
     },
-<<<<<<< HEAD
     StoryGroup.INFLUENCE_DRIFT: {
         Granularity.DAY: {"min": 30, "input": 1825, "output": 2},
         Granularity.WEEK: {"min": 104, "input": 260, "output": 2},
         Granularity.MONTH: {"min": 24, "input": 60, "output": 2},
-=======
+    },
     StoryGroup.COMPONENT_DRIFT: {
         Granularity.DAY: {"min": 2, "input": 2, "output": 2},
         Granularity.WEEK: {"min": 2, "input": 2, "output": 2},
         Granularity.MONTH: {"min": 2, "input": 2, "output": 2},
->>>>>>> 46c48745
     },
 }