"""
Base classes for story evaluators.

Story evaluators analyze pattern outputs and generate stories based on specific conditions.
"""

import logging
from abc import ABC, abstractmethod
from typing import (
    Any,
    Generic,
    TypeVar,
    cast,
)

import numpy as np
import pandas as pd

from commons.models.enums import Granularity
from levers.models.common import BasePattern
from story_manager.core.enums import StoryGenre, StoryGroup, StoryType
from story_manager.story_evaluator.constants import (
    STORY_GROUP_TIME_DURATIONS,
    STORY_TEMPLATES,
    STORY_TYPE_TIME_DURATIONS,
)

T = TypeVar("T", bound=BasePattern)
logger = logging.getLogger(__name__)


class StoryEvaluatorBase(Generic[T], ABC):
    """
    Base class for story evaluators.

    Story evaluators take pattern results as input and generate stories based on
    evaluation of the pattern data.
    """

    pattern_name: str
    # decimal precision
    precision = 3

    def __init__(self, series_df: pd.DataFrame | None = None):
        self.series_df = series_df

    @abstractmethod
    async def evaluate(self, pattern_result: T, metric: dict[str, Any]) -> list[dict[str, Any]]:
        """
        Evaluate the pattern result and generate stories.

        Args:
            pattern_result: The pattern result to evaluate
            metric: Details about the metric

        Returns:
            list of story dictionaries
        """
        pass

    def prepare_story_model(
        self,
        genre: StoryGenre,
        story_type: StoryType,
        story_group: StoryGroup,
        metric_id: str,
        pattern_result: T,
        title: str,
        detail: str,
        grain: Granularity,
        series_data: dict[str, Any] | list[dict[str, Any]] | None = None,
        **extra_data,
    ) -> dict[str, Any]:
        """
        Prepare a story model dictionary.

        Args:
<<<<<<< HEAD
            genre: The genre of the story
=======
            genre: The genre of story
>>>>>>> c81e02ca
            story_type: The type of story
            story_group: The group of the story
            metric_id: The ID of the metric
            pattern_result: The pattern result
<<<<<<< HEAD
=======
            metric_id: Details about the metric
>>>>>>> c81e02ca
            title: The story title
            detail: The story detail text
            grain: Granularity of the analysis
            series_data: Series data to include in the story
            extra_data: Additional data to include in the story

        Returns:
            Story model dictionary
        """
        # Get the story date from the pattern result
        story_date = pattern_result.analysis_date

        if series_data is None:
            series_data = self.export_dataframe_as_story_series(
                self.series_df,
                story_type,
                story_group,
                grain,  # type: ignore
            )

        return {
            "version": 2,
            "genre": genre,
            "story_type": story_type,
            "story_group": story_group,
            "grain": grain,
            "metric_id": metric_id,
            "title": title,
            "detail": detail,
            "title_template": self.get_template_string(story_type, "title"),
            "detail_template": self.get_template_string(story_type, "detail"),
            "story_date": story_date,
            "variables": extra_data,
            "series": series_data,
            "metadata": dict(pattern=pattern_result.pattern),
            "pattern_run_id": pattern_result.pattern_run_id,
        }

    def get_template_string(self, story_type: StoryType, field: str) -> str:
        """
        Get the template string for a story type and field.

        Args:
            story_type: The type of story
            field: The field to get the template for (title or detail)

        Returns:
            The template string
        """
        story_templates = STORY_TEMPLATES.get(story_type, {})
        return story_templates.get(field, "")

    def export_dataframe_as_story_series(
        self, series_df: pd.DataFrame | None, story_type: StoryType, story_group: StoryGroup, grain: Granularity
    ) -> list[dict[str, Any]]:
        """
        Format the time series data for story display.

        Args:
            series_df: Time series data
            story_type: Type of the story
            story_group: Group of the story
            grain: Granularity for which the story is generated

        Returns:
            dictionary with formatted time series data and analytics
        """
        if series_df is None or series_df.empty:
            return []

        # Figure out the length of the series to export
        series_length = self.get_output_length(story_type, story_group, grain)

        # Convert the date column to datetime and then to ISO format strings
        if "date" in series_df.columns:
            series_df["date"] = pd.to_datetime(series_df["date"])
            series_df["date"] = series_df["date"].dt.date.apply(lambda d: d.isoformat())

        # Replace inf, -inf, and NaN with None
        series_df.replace([float("inf"), float("-inf"), np.NaN], [None, None, None], inplace=True)  # type: ignore

        # Get the last n rows
        series = series_df.tail(series_length) if series_length else series_df

        # Add the time series data to the result
        data = series.to_dict(orient="records")
        return cast(list[dict[str, Any]], data)

    def get_output_length(self, story_type: StoryType, story_group: StoryGroup, grain: Granularity) -> int | None:
        """
        Get the output length for the given grain.

        Args:
            story_type: The story type for which the time durations are retrieved
            grain: The grain for which the time durations are retrieved

        Returns:
            Integer value of the time duration or None if the story type and grain are not in the supported list
        """
        # check first we have by story type if not then by story group
        if story_type in STORY_TYPE_TIME_DURATIONS:
            grain_durations = STORY_TYPE_TIME_DURATIONS[story_type][grain]
        elif story_group in STORY_GROUP_TIME_DURATIONS:
            grain_durations = STORY_GROUP_TIME_DURATIONS[story_group][grain]
        else:
            return None

        return grain_durations["output"]

    async def run(self, pattern_result: T, metric: dict[str, Any]) -> list[dict[str, Any]]:
        """
        Run the story evaluator on the pattern result.

        Args:
            pattern_result: The pattern result to evaluate
            metric: Details about the metric

        Returns:
            list of generated story dictionaries
        """
        logger.info(f"Running story evaluator for pattern {self.pattern_name}")

        # Generate stories from pattern result
        stories = await self.evaluate(pattern_result, metric)

        if not stories:
            logger.info("No stories generated for pattern %s", self.pattern_name)
            return []

        logger.info(f"Generated {len(stories)} stories for pattern {self.pattern_name}")
        return stories<|MERGE_RESOLUTION|>--- conflicted
+++ resolved
@@ -75,19 +75,12 @@
         Prepare a story model dictionary.
 
         Args:
-<<<<<<< HEAD
-            genre: The genre of the story
-=======
             genre: The genre of story
->>>>>>> c81e02ca
             story_type: The type of story
             story_group: The group of the story
             metric_id: The ID of the metric
             pattern_result: The pattern result
-<<<<<<< HEAD
-=======
             metric_id: Details about the metric
->>>>>>> c81e02ca
             title: The story title
             detail: The story detail text
             grain: Granularity of the analysis
