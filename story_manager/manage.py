# pylint: disable=import-outside-toplevel
from __future__ import annotations

import asyncio
import importlib
from datetime import date, datetime
from pathlib import Path
from typing import Annotated, Optional

import httpx
import typer
import uvicorn
from alembic import command
from alembic.config import Config
from alembic.util import CommandError

from commons.models.enums import Granularity
from commons.utilities.context import reset_context, set_tenant_id
from commons.utilities.migration_utils import add_rls_policies
from commons.utilities.tenant_utils import validate_tenant
from story_manager.config import get_settings
from story_manager.core.dependencies import get_insights_backend_client, get_query_manager_client
from story_manager.core.enums import StoryGroup
from story_manager.db.config import MODEL_PATHS
<<<<<<< HEAD
from story_manager.notifications.slack_alerts import StorySlackAlerts
=======
from story_manager.notifications.slack_alerts import SlackAlertsService
>>>>>>> 55576375
from story_manager.story_builder.manager import StoryManager

cli = typer.Typer()
db_cli = typer.Typer()
story_cli = typer.Typer()
cli.add_typer(db_cli, name="db")
cli.add_typer(story_cli, name="story")


@db_cli.command("upgrade")
def migrate_db(rev: str = "head", config_file: Path = Path("alembic.ini")):
    """Apply database migrations"""
    typer.secho(f"Migrating to revision {rev}", fg=typer.colors.GREEN)
    config = Config(config_file)
    try:
        command.upgrade(config, rev)
    except CommandError as exc:
        typer.secho(f"Error: {exc}", fg=typer.colors.RED, bold=True)
        raise typer.Exit(code=1) from exc


@db_cli.command("downgrade")
def downgrade_db(rev: str = "head", config_file: Path = Path("alembic.ini")):
    """Downgrade to the given revision"""
    typer.secho(f"Downgrading to revision {rev}", fg=typer.colors.YELLOW)
    config = Config(config_file)
    try:
        command.downgrade(config, rev)
    except CommandError as exc:
        typer.secho(f"Error: {exc}", fg=typer.colors.RED, bold=True)
        raise typer.Exit(code=1) from exc


@db_cli.command("show")
def show_migration(config_file: Path = Path("alembic.ini"), rev: str = "head") -> None:
    """Show the revision"""
    config = Config(config_file)
    try:
        command.show(config, rev)
    except CommandError as exc:
        typer.secho(f"Error: {exc}", fg=typer.colors.RED, bold=True)
        raise typer.Exit(code=1) from exc


@db_cli.command("merge")
def merge_migrations(
    revisions: list[str],
    config_file: Path = Path("alembic.ini"),
    message: Annotated[Optional[str], typer.Argument()] = None,  # noqa
    branch_label: Annotated[Optional[list[str]], typer.Argument()] = None,  # noqa
    rev_id: Annotated[Optional[str], typer.Argument()] = None,  # noqa
):
    """Merge two revisions, creating a new migration file"""
    config = Config(config_file)
    try:
        command.merge(
            config,
            revisions,
            message=message,
            branch_label=branch_label,
            rev_id=rev_id,
        )
    except CommandError as exc:
        typer.secho(f"Error: {exc}", fg=typer.colors.RED, bold=True)
        raise typer.Exit(code=1) from exc


@db_cli.command("revision")
def create_alembic_revision(
    message: Optional[str] = None,  # noqa
    config_file: Path = Path("alembic.ini"),
    autogenerate: bool = True,
    head: str = "head",
    splice: bool = False,
    version_path: Annotated[Optional[str], typer.Argument()] = None,  # noqa
    rev_id: Annotated[Optional[str], typer.Argument()] = None,  # noqa
    depends_on: Annotated[Optional[str], typer.Argument()] = None,  # noqa
) -> None:
    """Create a new Alembic revision"""
    # Import all the models to be able to autogenerate migrations
    for model_path in MODEL_PATHS:
        importlib.import_module(model_path)
    config = Config(config_file)
    try:
        command.revision(
            config,
            message=message,
            autogenerate=autogenerate,
            head=head,
            splice=splice,
            version_path=version_path,
            rev_id=rev_id,
            depends_on=depends_on,
            process_revision_directives=add_rls_policies,  # type: ignore
        )
    except CommandError as exc:
        typer.secho(f"Error: {exc}", fg=typer.colors.RED, bold=True)
        raise typer.Exit(code=1) from exc


@cli.command("run-local-server")
def run_server(
    port: int = 8002,
    host: str = "localhost",
    log_level: str = "debug",
    reload: bool = True,
):
    """Run the API development server(uvicorn)."""
    uvicorn.run(
        "story_manager.main:app",
        host=host,
        port=port,
        log_level=log_level,
        reload=reload,
    )


@cli.command("start-app")
def start_app(app_name: str):
    """Create a new fastapi component, similar to django startapp"""
    settings = get_settings()
    package_name = app_name.lower().strip().replace(" ", "_").replace("-", "_")
    app_dir = settings.PATHS.BASE_DIR / package_name
    files = {
        "__init__.py": "",
        "schemas.py": "from pydantic import BaseModel",
        "dependencies.py": "from fastapi import Depends",
        "routes.py": f"from fastapi import APIRouter\n\nrouter = APIRouter(prefix='/{package_name}')",
    }
    app_dir.mkdir()
    (app_dir / "tests").mkdir()
    for file, content in files.items():
        with open(app_dir / file, "w") as f:
            f.write(content)
    typer.secho(f"App {package_name} created", fg=typer.colors.GREEN)


@story_cli.command("generate")
def run_builder_for_group(
    group: Annotated[
        StoryGroup,
        typer.Argument(help="The story group for which the builder should be run."),
    ],
    metric_id: Annotated[
        str,
        typer.Argument(help="The metric id for which the builder should be run."),
    ],
    tenant_id: Annotated[
        int,
        typer.Argument(help="The tenant id for which the builder should be run."),
    ],
    grain: Annotated[
        Optional[Granularity],  # noqa
        typer.Argument(help="The grain for which the builder should be run."),
    ],
    story_date: Annotated[
        str,
        typer.Argument(help="The start date for story generation"),
    ] = "",
):
    """
    Run the builder for a specific story group and metric.
    """
    typer.secho(
        f"Running builder for group {group} and metric {metric_id} and tenant {tenant_id}",
        fg=typer.colors.GREEN,
    )
    # Setup tenant context
    typer.secho(
        f"Setting up tenant context for tenant {tenant_id}",
        fg=typer.colors.GREEN,
    )
    set_tenant_id(tenant_id)

    settings = get_settings()
    typer.secho(f"Validating tenant ID: {tenant_id}", fg=typer.colors.GREEN)
    asyncio.run(validate_tenant(settings, tenant_id))

    story_date = datetime.strptime(story_date, "%Y-%m-%d").date() if story_date else date.today()  # type: ignore
    asyncio.run(
        StoryManager.run_builder_for_story_group(
            group=group, metric_id=metric_id, grain=grain, story_date=story_date  # type: ignore
        )
    )
    # Cleanup tenant context
    reset_context()
    typer.secho(
        f"Execution for group {group} and metric {metric_id} finished",
        fg=typer.colors.GREEN,
    )


@cli.command()
def shell():
    """Opens an interactive shell with objects auto imported"""
    try:
        from IPython import start_ipython
    except ImportError as exc:
        typer.secho(
            "Install iPython using `poetry add ipython` to use this feature.",
            fg=typer.colors.RED,
        )
        raise typer.Exit() from exc
    start_ipython(argv=[])


@cli.command()
def info():
    """Show project health and settings."""
    settings = get_settings()

    with httpx.Client(base_url=settings.SERVER_HOST) as client:
        try:
            resp = client.get("/health", follow_redirects=True)
        except httpx.ConnectError:
            app_health = typer.style("❌ API is not responding", fg=typer.colors.RED, bold=True)
        else:
            app_health = "\n".join([f"{key.upper()}={value}" for key, value in resp.json().items()])

    envs = "\n".join([f"{key}={value}" for key, value in settings.dict().items()])
    title = typer.style("===> APP INFO <==============\n", fg=typer.colors.BLUE)
    typer.secho(title + app_health + "\n" + envs)


@cli.command("upsert-story-config")
def upsert_story_config(tenant_id: int):
    """
    Update the story configuration for a specific tenant by running the update_story_config script.

    This function uses asyncio to run the update_story_config script and provides
    feedback on the success or failure of the operation using typer.
    """
    import asyncio

    from story_manager.scripts.upsert_story_config import main as upsert_config

    set_tenant_id(tenant_id)

    # Retrieve settings for the application
    settings = get_settings()
    # Validate the tenant ID
    typer.secho(
        f"Validating Tenant ID: {tenant_id}",
        fg=typer.colors.GREEN,
    )
    asyncio.run(validate_tenant(settings, tenant_id))

    typer.secho(f"Starting story config update for tenant {tenant_id}...", fg=typer.colors.BLUE)
    try:
        asyncio.run(upsert_config(tenant_id))
        typer.secho("Story config update completed successfully 🎉", fg=typer.colors.GREEN)
    except Exception as e:
        typer.secho(f"Error during story config update: {str(e)}", fg=typer.colors.RED)
        raise typer.Exit(code=1) from e


@story_cli.command("send-slack-alert")
def send_slack_alerts(
    metric_id: Annotated[
        str,
<<<<<<< HEAD
        typer.Argument(help="The metric id for which the builder should be run."),
    ],
    tenant_id: Annotated[
        int,
        typer.Argument(help="The tenant id for which the builder should be run."),
    ],
    grain: Annotated[
        Optional[Granularity],  # noqa
        typer.Argument(help="The grain for which the builder should be run."),
    ],
    created_date: Annotated[
        str,
        typer.Argument(help="The created at date for generated stories"),
    ] = "",
):
    """
    Run the builder for a specific story group and metric.
    """
    typer.secho(
        f"Running builder for metric {metric_id} and tenant {tenant_id}",
        fg=typer.colors.GREEN,
    )
    # Setup tenant context
=======
        typer.Argument(help="The metric ID for which to send Slack alerts"),
    ],
    tenant_id: Annotated[
        int,
        typer.Argument(help="The tenant ID for which to send Slack alerts"),
    ],
    grain: Annotated[
        Optional[Granularity],  # noqa
        typer.Argument(help="The time granularity (e.g. daily, weekly) for the alerts"),
    ],
    created_date: Annotated[
        str,
        typer.Argument(help="The date (YYYY-MM-DD) for which to send alerts. Defaults to today if not provided."),
    ],
):
    """
    Send Slack alerts for stories generated for a specific metric, tenant and time granularity.

    This command processes stories for the given metric and sends relevant alerts to configured
    Slack channels based on the story content and alert rules.
    """
    typer.secho(
        f"Preparing to send Slack alerts for metric {metric_id} and tenant {tenant_id}",
        fg=typer.colors.GREEN,
    )
    # Initialize tenant context for proper data isolation
>>>>>>> 55576375
    typer.secho(
        f"Setting up tenant context for tenant {tenant_id}",
        fg=typer.colors.GREEN,
    )
    set_tenant_id(tenant_id)
<<<<<<< HEAD
    created_at_date = datetime.strptime(created_date, "%Y-%m-%d").date() if created_date else date(2024, 11, 6)  # type: ignore
    query_client = asyncio.run(get_query_manager_client())
    insights_backend = asyncio.run(get_insights_backend_client())
    slack_alerts = StorySlackAlerts(query_client, insights_backend, metric_id)
    asyncio.run(
        slack_alerts.process_and_send_alerts(grain=grain, tenant_id=tenant_id, created_date=created_at_date)
    )  # type: ignore
    # Cleanup tenant context
    reset_context()
    typer.secho(
        f"Slack notification sent for metric {metric_id} successfully",
=======

    # Parse created date or use default
    created_at_date = (
        datetime.strptime(created_date, "%Y-%m-%d").date() if created_date else datetime.today().date()
    )  # type: ignore

    # Initialize API clients
    query_client = asyncio.run(get_query_manager_client())
    insights_backend = asyncio.run(get_insights_backend_client())
    slack_connection_config = asyncio.run(insights_backend.get_slack_config())

    # Create alerts handler and process alerts
    slack_alert_service = SlackAlertsService(query_client, slack_connection_config)
    asyncio.run(
        slack_alert_service.send_metric_stories_notification(
            grain=grain, tenant_id=tenant_id, created_date=created_at_date, metric_id=metric_id  # type: ignore
        )
    )

    # Clean up tenant context after processing
    reset_context()
    typer.secho(
        f"Successfully sent Slack alerts for metric {metric_id}",
>>>>>>> 55576375
        fg=typer.colors.GREEN,
    )


if __name__ == "__main__":
    cli()<|MERGE_RESOLUTION|>--- conflicted
+++ resolved
@@ -22,11 +22,7 @@
 from story_manager.core.dependencies import get_insights_backend_client, get_query_manager_client
 from story_manager.core.enums import StoryGroup
 from story_manager.db.config import MODEL_PATHS
-<<<<<<< HEAD
-from story_manager.notifications.slack_alerts import StorySlackAlerts
-=======
 from story_manager.notifications.slack_alerts import SlackAlertsService
->>>>>>> 55576375
 from story_manager.story_builder.manager import StoryManager
 
 cli = typer.Typer()
@@ -287,31 +283,6 @@
 def send_slack_alerts(
     metric_id: Annotated[
         str,
-<<<<<<< HEAD
-        typer.Argument(help="The metric id for which the builder should be run."),
-    ],
-    tenant_id: Annotated[
-        int,
-        typer.Argument(help="The tenant id for which the builder should be run."),
-    ],
-    grain: Annotated[
-        Optional[Granularity],  # noqa
-        typer.Argument(help="The grain for which the builder should be run."),
-    ],
-    created_date: Annotated[
-        str,
-        typer.Argument(help="The created at date for generated stories"),
-    ] = "",
-):
-    """
-    Run the builder for a specific story group and metric.
-    """
-    typer.secho(
-        f"Running builder for metric {metric_id} and tenant {tenant_id}",
-        fg=typer.colors.GREEN,
-    )
-    # Setup tenant context
-=======
         typer.Argument(help="The metric ID for which to send Slack alerts"),
     ],
     tenant_id: Annotated[
@@ -338,25 +309,11 @@
         fg=typer.colors.GREEN,
     )
     # Initialize tenant context for proper data isolation
->>>>>>> 55576375
     typer.secho(
         f"Setting up tenant context for tenant {tenant_id}",
         fg=typer.colors.GREEN,
     )
     set_tenant_id(tenant_id)
-<<<<<<< HEAD
-    created_at_date = datetime.strptime(created_date, "%Y-%m-%d").date() if created_date else date(2024, 11, 6)  # type: ignore
-    query_client = asyncio.run(get_query_manager_client())
-    insights_backend = asyncio.run(get_insights_backend_client())
-    slack_alerts = StorySlackAlerts(query_client, insights_backend, metric_id)
-    asyncio.run(
-        slack_alerts.process_and_send_alerts(grain=grain, tenant_id=tenant_id, created_date=created_at_date)
-    )  # type: ignore
-    # Cleanup tenant context
-    reset_context()
-    typer.secho(
-        f"Slack notification sent for metric {metric_id} successfully",
-=======
 
     # Parse created date or use default
     created_at_date = (
@@ -380,7 +337,6 @@
     reset_context()
     typer.secho(
         f"Successfully sent Slack alerts for metric {metric_id}",
->>>>>>> 55576375
         fg=typer.colors.GREEN,
     )
 
