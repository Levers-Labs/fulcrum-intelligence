--- conflicted
+++ resolved
@@ -153,17 +153,15 @@
     data = response.json()
     assert data["count"] == 3
 
-<<<<<<< HEAD
     # Testing with predefined filters for digest and portfolio
     response = client.get("/v1/stories?grains=day&grains=week&digest=PORTFOLIO&section=PROMISING_TRENDS")
     assert response.status_code == status.HTTP_200_OK
     data = response.json()
     assert data["count"] == 2
-=======
+
     # Test filtering by story_date
     response = client.get("/v1/stories?story_date=2022-01-01")
     assert response.status_code == status.HTTP_200_OK
     data = response.json()
     assert data["count"] == 4
-    assert data["results"][0]["story_date"] == "2020-01-01T00:00:00+0000"
->>>>>>> 008317c7
+    assert data["results"][0]["story_date"] == "2020-01-01T00:00:00+0000"