from datetime import date, datetime
from unittest.mock import AsyncMock

import pandas as pd
import pytest

from commons.models.enums import Granularity
from fulcrum_core import AnalysisManager
from story_manager.core.enums import StoryGenre, StoryGroup, StoryType


@pytest.fixture
def mock_query_service():
    query_service = AsyncMock()
    query_service.get_metric_values.return_value = [
        {"date": "2023-01-01", "value": 100},
        {"date": "2023-01-02", "value": 200},
        {"date": "2023-01-03", "value": 300},
    ]
    query_service.get_metric_time_series.return_value = [
        {"date": "2023-01-01", "value": 100},
        {"date": "2023-01-02", "value": 200},
        {"date": "2023-01-03", "value": 300},
    ]
    query_service.list_metrics.return_value = [
        {"id": 1, "name": "metric1"},
        {"id": 2, "name": "metric2"},
        {"id": 3, "name": "metric3"},
    ]
    return query_service


@pytest.fixture
def mock_analysis_service():
    return AsyncMock()


@pytest.fixture
def mock_analysis_manager():
    return AnalysisManager()


@pytest.fixture
def mock_db_session():
    return AsyncMock()


@pytest.fixture
def mock_story_date():
    return date(2023, 4, 17)


@pytest.fixture
def mock_stories():
    stories = [
        {
            "metric_id": "metric_1",
            "genre": StoryGenre.GROWTH,
            "story_group": StoryGroup.GROWTH_RATES,
            "story_type": StoryType.ACCELERATING_GROWTH,
            "grain": Granularity.DAY,
            "series": [{"date": "2023-01-01", "value": 100}],
            "title": "Title 1",
            "detail": "Detail 1",
            "title_template": "Title Template 1",
            "detail_template": "Detail Template 1",
            "variables": {"key": "value"},
            "story_date": datetime(2023, 1, 1),
        },
        {
            "metric_id": "metric_2",
            "genre": StoryGenre.GROWTH,
            "story_group": StoryGroup.GROWTH_RATES,
            "story_type": StoryType.ACCELERATING_GROWTH,
            "grain": Granularity.DAY,
            "series": [{"date": "2023-01-02", "value": 200}],
            "title": "Title 2",
            "detail": "Detail 2",
            "title_template": "Title Template 2",
            "detail_template": "Detail Template 2",
            "variables": {"key": "value"},
            "story_date": datetime(2023, 1, 2),
        },
    ]
    return stories


@pytest.fixture
<<<<<<< HEAD
def mock_segment_drift_query_service(metric_details):
    query_service = AsyncMock()
    query_service.get_metric.return_value = metric_details
    return query_service


@pytest.fixture
def dimension_slice_data():
    return {
        "account_region": [
            {"metric_id": "NewBizDeals", "value": 4, "date": None, "account_region": None},
            {"metric_id": "NewBizDeals", "value": 1, "date": None, "account_region": "US-West"},
            {"metric_id": "NewBizDeals", "value": 1, "date": None, "account_region": "US-East"},
            {"metric_id": "NewBizDeals", "value": 1, "date": None, "account_region": "EMEA"},
            {"metric_id": "NewBizDeals", "value": 0, "date": None, "account_region": "APAC"},
        ],
        "account_segment": [
            {"metric_id": "NewBizDeals", "value": 4, "date": None, "account_segment": "Mid Market"},
            {"metric_id": "NewBizDeals", "value": 3, "date": None, "account_segment": "Enterprise"},
            {"metric_id": "NewBizDeals", "value": 0, "date": None, "account_segment": None},
        ],
        "account_territory": [
            {"metric_id": "NewBizDeals", "value": 4, "date": None, "account_territory": "EMEA"},
            {"metric_id": "NewBizDeals", "value": 3, "date": None, "account_territory": "AMER"},
            {"metric_id": "NewBizDeals", "value": 0, "date": None, "account_territory": "APAC"},
            {"metric_id": "NewBizDeals", "value": 0, "date": None, "account_territory": None},
            {"metric_id": "NewBizDeals", "value": 0, "date": None, "account_territory": "LATAM"},
        ],
        "billing_plan": [
            {"metric_id": "NewBizDeals", "value": 6, "date": None, "billing_plan": "Enterprise"},
            {"metric_id": "NewBizDeals", "value": 1, "date": None, "billing_plan": "Partnership"},
        ],
        "billing_term": [
            {"metric_id": "NewBizDeals", "value": 5, "date": None, "billing_term": "Annual"},
            {"metric_id": "NewBizDeals", "value": 1, "date": None, "billing_term": "Semiannual"},
            {"metric_id": "NewBizDeals", "value": 1, "date": None, "billing_term": "Monthly"},
        ],
        "contract_duration_months": [
            {"metric_id": "NewBizDeals", "value": 3, "date": None, "contract_duration_months": "12"},
            {"metric_id": "NewBizDeals", "value": 1, "date": None, "contract_duration_months": "24"},
            {"metric_id": "NewBizDeals", "value": 1, "date": None, "contract_duration_months": None},
            {"metric_id": "NewBizDeals", "value": 1, "date": None, "contract_duration_months": "36"},
            {"metric_id": "NewBizDeals", "value": 1, "date": None, "contract_duration_months": "39"},
            {"metric_id": "NewBizDeals", "value": 0, "date": None, "contract_duration_months": "29"},
            {"metric_id": "NewBizDeals", "value": 0, "date": None, "contract_duration_months": "6"},
        ],
        "customer_success_manager_name": [
            {"metric_id": "NewBizDeals", "value": 2, "date": None, "customer_success_manager_name": None},
            {"metric_id": "NewBizDeals", "value": 1, "date": None, "customer_success_manager_name": "Jon Kay"},
            {
                "metric_id": "NewBizDeals",
                "value": 1,
                "date": None,
                "customer_success_manager_name": "Christina Kopecky",
            },
            {"metric_id": "NewBizDeals", "value": 1, "date": None, "customer_success_manager_name": "Brian Shanley"},
            {"metric_id": "NewBizDeals", "value": 1, "date": None, "customer_success_manager_name": "Matt Cleghorn"},
            {"metric_id": "NewBizDeals", "value": 1, "date": None, "customer_success_manager_name": "Paul Staelin"},
            {"metric_id": "NewBizDeals", "value": 0, "date": None, "customer_success_manager_name": "Nathan Kuhn"},
            {"metric_id": "NewBizDeals", "value": 0, "date": None, "customer_success_manager_name": "Christine Durham"},
            {"metric_id": "NewBizDeals", "value": 0, "date": None, "customer_success_manager_name": "Nicolas Ishihara"},
            {"metric_id": "NewBizDeals", "value": 0, "date": None, "customer_success_manager_name": "Mathias Wetzel"},
        ],
        "forecast_category": [
            {"metric_id": "NewBizDeals", "value": 7, "date": None, "forecast_category": "Closed"},
            {"metric_id": "NewBizDeals", "value": 0, "date": None, "forecast_category": "Omitted"},
            {"metric_id": "NewBizDeals", "value": 0, "date": None, "forecast_category": "Commit"},
        ],
        "lead_source": [
            {"metric_id": "NewBizDeals", "value": 7, "date": None, "lead_source": None},
            {"metric_id": "NewBizDeals", "value": 0, "date": None, "lead_source": "Inbound Request"},
        ],
        "loss_reason": [
            {"metric_id": "NewBizDeals", "value": 7, "date": None, "loss_reason": None},
            {"metric_id": "NewBizDeals", "value": 0, "date": None, "loss_reason": "No Decision / Non-Responsive"},
            {"metric_id": "NewBizDeals", "value": 0, "date": None, "loss_reason": "Price"},
            {"metric_id": "NewBizDeals", "value": 0, "date": None, "loss_reason": "No Budget / Lost Funding"},
            {"metric_id": "NewBizDeals", "value": 0, "date": None, "loss_reason": "Churn"},
            {"metric_id": "NewBizDeals", "value": 0, "date": None, "loss_reason": "Staying on Pro"},
            {"metric_id": "NewBizDeals", "value": 0, "date": None, "loss_reason": "Needs Nurturing"},
            {"metric_id": "NewBizDeals", "value": 0, "date": None, "loss_reason": "Lost to Competitor"},
            {"metric_id": "NewBizDeals", "value": 0, "date": None, "loss_reason": "Contract terms"},
            {"metric_id": "NewBizDeals", "value": 0, "date": None, "loss_reason": "Other"},
        ],
        "opportunity_source": [
            {"metric_id": "NewBizDeals", "value": 3, "date": None, "opportunity_source": "Self-prospected"},
            {"metric_id": "NewBizDeals", "value": 2, "date": None, "opportunity_source": None},
            {"metric_id": "NewBizDeals", "value": 1, "date": None, "opportunity_source": "Renewal"},
            {"metric_id": "NewBizDeals", "value": 1, "date": None, "opportunity_source": "Partner"},
            {"metric_id": "NewBizDeals", "value": 0, "date": None, "opportunity_source": "Inbound Request"},
            {"metric_id": "NewBizDeals", "value": 0, "date": None, "opportunity_source": "SDR"},
            {"metric_id": "NewBizDeals", "value": 0, "date": None, "opportunity_source": "CSM Identified"},
=======
def segment_drift_data():
    return {
        "name": "SUM value",
        "total_segments": 3268,
        "expected_change_percentage": 0,
        "aggregation_method": "SUM",
        "evaluation_num_rows": 284,
        "comparison_num_rows": 311,
        "evaluation_value": 30,
        "comparison_value": 106,
        "evaluation_date_range": ["2024-02-05", "2024-02-25"],
        "comparison_date_range": ["2024-01-15", "2024-02-04"],
        "dimensions": [
            {"name": "account_region", "score": 3.1070523976023563, "is_key_dimension": True},
            {"name": "loss_reason", "score": 0.2105206684519219, "is_key_dimension": True},
            {"name": "opportunity_source", "score": 1.1869760275565782, "is_key_dimension": True},
            {"name": "billing_term", "score": 1.7353564295891097, "is_key_dimension": True},
            {"name": "forecast_category", "score": 0.0, "is_key_dimension": False},
            {"name": "account_territory", "score": 0.5296295848198944, "is_key_dimension": True},
            {"name": "billing_plan", "score": 0.3122740121942086, "is_key_dimension": True},
            {"name": "contract_duration_months", "score": 1.4302242405706989, "is_key_dimension": True},
            {"name": "account_segment", "score": 0.3985314427755724, "is_key_dimension": True},
            {"name": "customer_success_manager_name", "score": 1.6068499546007227, "is_key_dimension": True},
            {"name": "lead_source", "score": 0.2571842350857151, "is_key_dimension": True},
        ],
        "key_dimensions": [
            "account_region",
            "loss_reason",
            "opportunity_source",
            "billing_term",
            "account_territory",
            "billing_plan",
            "contract_duration_months",
            "account_segment",
            "customer_success_manager_name",
            "lead_source",
        ],
        "filters": [],
        "id": "value_SUM",
        "dimension_slices": [
            {
                "key": [{"dimension": "billing_plan", "value": "Enterprise"}],
                "serialized_key": "billing_plan:Enterprise",
                "evaluation_value": {
                    "slice_count": 259,
                    "slice_size": 0.9119718309859155,
                    "slice_value": 29,
                    "slice_share": 96.66666666666667,
                },
                "comparison_value": {
                    "slice_count": 287,
                    "slice_size": 0.9228295819935691,
                    "slice_value": 106,
                    "slice_share": 100.0,
                },
                "impact": 77,
                "change_percentage": 2.6551724137931036,
                "change_dev": 1.4728997933428938,
                "absolute_contribution": 3.533333333333333,
                "confidence": -1.0,
                "sort_value": 77,
                "slice_share_change_percentage": -3.3333333333333286,
                "relative_change": -12.183908045977043,
                "pressure": "UPWARD",
            },
            {
                "key": [{"dimension": "billing_plan", "value": "Partnership"}],
                "serialized_key": "billing_plan:Partnership",
                "evaluation_value": {
                    "slice_count": 25,
                    "slice_size": 0.0880281690140845,
                    "slice_value": 1,
                    "slice_share": 3.3333333333333335,
                },
                "comparison_value": {
                    "slice_count": 24,
                    "slice_size": 0.07717041800643087,
                    "slice_value": 0,
                    "slice_share": 0.0,
                },
                "impact": -1,
                "change_percentage": -1.0,
                "change_dev": 0.04774342705259216,
                "absolute_contribution": -0.12183908045977043,
                "confidence": -1.0,
                "sort_value": 1,
                "slice_share_change_percentage": 3.3333333333333335,
                "relative_change": 353.3333333333333,
                "pressure": "DOWNWARD",
            },
>>>>>>> 3836a549
        ],
    }


@pytest.fixture
<<<<<<< HEAD
def significant_segment_stories():
    return [
        {
            "metric_id": "NewBizDeals",
            "genre": "PERFORMANCE",
            "story_group": "SIGNIFICANT_SEGMENTS",
            "story_type": "TOP_4_SEGMENTS",
            "story_date": date(2024, 6, 14),
            "grain": "week",
            "series": [
                {"value": 7, "member": None, "dimension": "lead_source"},
                {"value": 7, "member": "Closed", "dimension": "forecast_category"},
                {"value": 7, "member": None, "dimension": "loss_reason"},
                {"value": 6, "member": "Enterprise", "dimension": "billing_plan"},
            ],
            "title": "Prior week best performing segments",
            "detail": "The segments below had the highest average values for New Business Deals over the past week",
            "title_template": "Prior {{grain}} best performing segments",
            "detail_template": "The segments below had the highest average values for {{metric.label}} over the past "
            "{{grain}}",
=======
def segment_drift_stories():
    return [
        {
            "metric_id": "NewBizDeals",
            "genre": "ROOT_CAUSES",
            "story_group": "SEGMENT_DRIFT",
            "story_type": "SHRINKING_SEGMENT",
            "story_date": date(2024, 6, 17),
            "grain": "week",
            "series": [
                {
                    "previous_share": 100.0,
                    "current_share": 96.67,
                    "dimension": "Billing Plan",
                    "slice_name": "Enterprise",
                    "slice_share_change_percentage": -3.33,
                    "pressure_direction": "upward",
                    "previous_value": 106,
                    "current_value": 29,
                    "deviation": -72.64,
                    "pressure_change": 2.66,
                    "impact": 77,
                    "sort_value": 77,
                    "serialized_key": "billing_plan:Enterprise",
                }
            ],
            "title": "Key Driver: Falling null share of Billing Plan",
            "detail": "For New Business Deals, the share of Billing Plan that is null has decreased from 100.0% to "
            "96.67% over the past week. This decrease contributed -3.33% upward pressure on New Business "
            "Deals.",
            "title_template": "Key Driver: Falling {{slice | default('null')}} share of {{dimension}}",
            "detail_template": "For {{metric.label}}, the share of {{dimension}} that is {{slice | default('null')}} "
            "has decreased from {{previous_share}}% to {{current_share}}% over the past {{grain}}. "
            "This decrease contributed {{slice_share_change_percentage}}% {{pressure_direction}} "
            "pressure on {{metric.label}}.",
>>>>>>> 3836a549
            "variables": {
                "grain": "week",
                "eoi": "EOW",
                "metric": {"id": "NewBizDeals", "label": "New Business Deals"},
                "pop": "w/w",
                "interval": "weekly",
<<<<<<< HEAD
                "average": 1.35,
=======
                "previous_share": 100.0,
                "current_share": 96.67,
                "dimension": "Billing Plan",
                "slice_name": "Enterprise",
                "slice_share_change_percentage": -3.33,
                "pressure_direction": "upward",
                "previous_value": 106,
                "current_value": 29,
                "deviation": -72.64,
                "pressure_change": 2.66,
                "impact": 77,
                "sort_value": 77,
                "serialized_key": "billing_plan:Enterprise",
>>>>>>> 3836a549
            },
        },
        {
            "metric_id": "NewBizDeals",
<<<<<<< HEAD
            "genre": "PERFORMANCE",
            "story_group": "SIGNIFICANT_SEGMENTS",
            "story_type": "BOTTOM_4_SEGMENTS",
            "story_date": date(2024, 6, 14),
            "grain": "week",
            "series": [
                {"value": 0, "member": "Nicolas Ishihara", "dimension": "customer_success_manager_name"},
                {"value": 0, "member": "Christine Durham", "dimension": "customer_success_manager_name"},
                {"value": 0, "member": "Nathan Kuhn", "dimension": "customer_success_manager_name"},
                {"value": 0, "member": "CSM Identified", "dimension": "opportunity_source"},
            ],
            "title": "Prior week worst performing segments",
            "detail": "The segments below had the lowest average values for New Business Deals over the past week",
            "title_template": "Prior {{grain}} worst performing segments",
            "detail_template": "The segments below had the lowest average values for {{metric.label}} over the past "
            "{{grain}}",
=======
            "genre": "ROOT_CAUSES",
            "story_group": "SEGMENT_DRIFT",
            "story_type": "IMPROVING_SEGMENT",
            "story_date": date(2024, 6, 17),
            "grain": "week",
            "series": [
                {
                    "previous_share": 100.0,
                    "current_share": 96.67,
                    "dimension": "Billing Plan",
                    "slice_name": "Enterprise",
                    "slice_share_change_percentage": -3.33,
                    "pressure_direction": "upward",
                    "previous_value": 106,
                    "current_value": 29,
                    "deviation": -72.64,
                    "pressure_change": 2.66,
                    "impact": 77,
                    "sort_value": 77,
                    "serialized_key": "billing_plan:Enterprise",
                }
            ],
            "title": "Key Driver: Stronger null segment",
            "detail": "Over the past week, when Billing Plan is null, New Business Deals is 29. This is an increase of "
            "-72.64% relative to the prior week, and this increase contributed 2.66% upward pressure on New "
            "Business Deals.",
            "title_template": "Key Driver: Stronger {{slice | default('null')}} segment",
            "detail_template": "Over the past {{grain}}, when {{dimension}} is {{slice | default('null')}}, "
            "{{metric.label}} is {{current_value}}. This is an increase of {{deviation}}% relative "
            "to the prior {{grain}}, and this increase contributed {{pressure_change}}% "
            "{{pressure_direction}} pressure on {{metric.label}}.",
>>>>>>> 3836a549
            "variables": {
                "grain": "week",
                "eoi": "EOW",
                "metric": {"id": "NewBizDeals", "label": "New Business Deals"},
                "pop": "w/w",
                "interval": "weekly",
<<<<<<< HEAD
                "average": 1.35,
            },
        },
    ]


@pytest.fixture
def mock_get_dimension_slice_data(significant_segment_story_builder, mocker, dimension_slice_data):
    async def get_dimension_slice_data(metric_id, start_date, end_date, dimensions):
        return pd.DataFrame(dimension_slice_data[dimensions[0]])

    mocker.patch.object(
        significant_segment_story_builder.query_service, "_get_metric_values_df", get_dimension_slice_data
    )
=======
                "previous_share": 100.0,
                "current_share": 96.67,
                "dimension": "Billing Plan",
                "slice_name": "Enterprise",
                "slice_share_change_percentage": -3.33,
                "pressure_direction": "upward",
                "previous_value": 106,
                "current_value": 29,
                "deviation": -72.64,
                "pressure_change": 2.66,
                "impact": 77,
                "sort_value": 77,
                "serialized_key": "billing_plan:Enterprise",
            },
        },
        {
            "metric_id": "NewBizDeals",
            "genre": "ROOT_CAUSES",
            "story_group": "SEGMENT_DRIFT",
            "story_type": "GROWING_SEGMENT",
            "story_date": date(2024, 6, 17),
            "grain": "week",
            "series": [
                {
                    "previous_share": 0.0,
                    "current_share": 3.33,
                    "dimension": "Billing Plan",
                    "slice_name": "Partnership",
                    "slice_share_change_percentage": 3.33,
                    "pressure_direction": "downward",
                    "previous_value": 0,
                    "current_value": 1,
                    "deviation": 0.0,
                    "pressure_change": -1.0,
                    "impact": -1,
                    "sort_value": 1,
                    "serialized_key": "billing_plan:Partnership",
                }
            ],
            "title": "Key Driver: Growing null share of Billing Plan",
            "detail": "The share of Billing Plan that is null increased from 0.0% to 3.33% over the past week. This "
            "increase contributed 3.33% downward pressure on New Business Deals.",
            "title_template": "Key Driver: Growing {{slice | default('null')}} share of {{dimension}}",
            "detail_template": "The share of {{dimension}} that is {{slice | default('null')}} increased from "
            "{{previous_share}}% to {{current_share}}% over the past {{grain}}. This increase "
            "contributed {{slice_share_change_percentage}}% {{pressure_direction}} pressure on "
            "{{metric.label}}.",
            "variables": {
                "grain": "week",
                "eoi": "EOW",
                "metric": {"id": "NewBizDeals", "label": "New Business Deals"},
                "pop": "w/w",
                "interval": "weekly",
                "previous_share": 0.0,
                "current_share": 3.33,
                "dimension": "Billing Plan",
                "slice_name": "Partnership",
                "slice_share_change_percentage": 3.33,
                "pressure_direction": "downward",
                "previous_value": 0,
                "current_value": 1,
                "deviation": 0.0,
                "pressure_change": -1.0,
                "impact": -1,
                "sort_value": 1,
                "serialized_key": "billing_plan:Partnership",
            },
        },
        {
            "metric_id": "NewBizDeals",
            "genre": "ROOT_CAUSES",
            "story_group": "SEGMENT_DRIFT",
            "story_type": "WORSENING_SEGMENT",
            "story_date": date(2024, 6, 17),
            "grain": "week",
            "series": [
                {
                    "previous_share": 0.0,
                    "current_share": 3.33,
                    "dimension": "Billing Plan",
                    "slice_name": "Partnership",
                    "slice_share_change_percentage": 3.33,
                    "pressure_direction": "downward",
                    "previous_value": 0,
                    "current_value": 1,
                    "deviation": 0.0,
                    "pressure_change": -1.0,
                    "impact": -1,
                    "sort_value": 1,
                    "serialized_key": "billing_plan:Partnership",
                }
            ],
            "title": "Key Driver: Weaker  segment",
            "detail": "Over the past week, when Billing Plan is null, New Business Deals is 1. This is a decrease of "
            "0.0% relative to the prior week, and this decrease contributed -1.0% downward pressure on New "
            "Business Deals.",
            "title_template": "Key Driver: Weaker {{slice}} segment",
            "detail_template": "Over the past {{grain}}, when {{dimension}} is {{slice | default('null')}}, "
            "{{metric.label}} is {{current_value}}. This is a decrease of {{deviation}}% relative "
            "to the prior {{grain}}, and this decrease contributed {{pressure_change}}% "
            "{{pressure_direction}} pressure on {{metric.label}}.",
            "variables": {
                "grain": "week",
                "eoi": "EOW",
                "metric": {"id": "NewBizDeals", "label": "New Business Deals"},
                "pop": "w/w",
                "interval": "weekly",
                "previous_share": 0.0,
                "current_share": 3.33,
                "dimension": "Billing Plan",
                "slice_name": "Partnership",
                "slice_share_change_percentage": 3.33,
                "pressure_direction": "downward",
                "previous_value": 0,
                "current_value": 1,
                "deviation": 0.0,
                "pressure_change": -1.0,
                "impact": -1,
                "sort_value": 1,
                "serialized_key": "billing_plan:Partnership",
            },
        },
    ]
>>>>>>> 3836a549
<|MERGE_RESOLUTION|>--- conflicted
+++ resolved
@@ -86,100 +86,6 @@
 
 
 @pytest.fixture
-<<<<<<< HEAD
-def mock_segment_drift_query_service(metric_details):
-    query_service = AsyncMock()
-    query_service.get_metric.return_value = metric_details
-    return query_service
-
-
-@pytest.fixture
-def dimension_slice_data():
-    return {
-        "account_region": [
-            {"metric_id": "NewBizDeals", "value": 4, "date": None, "account_region": None},
-            {"metric_id": "NewBizDeals", "value": 1, "date": None, "account_region": "US-West"},
-            {"metric_id": "NewBizDeals", "value": 1, "date": None, "account_region": "US-East"},
-            {"metric_id": "NewBizDeals", "value": 1, "date": None, "account_region": "EMEA"},
-            {"metric_id": "NewBizDeals", "value": 0, "date": None, "account_region": "APAC"},
-        ],
-        "account_segment": [
-            {"metric_id": "NewBizDeals", "value": 4, "date": None, "account_segment": "Mid Market"},
-            {"metric_id": "NewBizDeals", "value": 3, "date": None, "account_segment": "Enterprise"},
-            {"metric_id": "NewBizDeals", "value": 0, "date": None, "account_segment": None},
-        ],
-        "account_territory": [
-            {"metric_id": "NewBizDeals", "value": 4, "date": None, "account_territory": "EMEA"},
-            {"metric_id": "NewBizDeals", "value": 3, "date": None, "account_territory": "AMER"},
-            {"metric_id": "NewBizDeals", "value": 0, "date": None, "account_territory": "APAC"},
-            {"metric_id": "NewBizDeals", "value": 0, "date": None, "account_territory": None},
-            {"metric_id": "NewBizDeals", "value": 0, "date": None, "account_territory": "LATAM"},
-        ],
-        "billing_plan": [
-            {"metric_id": "NewBizDeals", "value": 6, "date": None, "billing_plan": "Enterprise"},
-            {"metric_id": "NewBizDeals", "value": 1, "date": None, "billing_plan": "Partnership"},
-        ],
-        "billing_term": [
-            {"metric_id": "NewBizDeals", "value": 5, "date": None, "billing_term": "Annual"},
-            {"metric_id": "NewBizDeals", "value": 1, "date": None, "billing_term": "Semiannual"},
-            {"metric_id": "NewBizDeals", "value": 1, "date": None, "billing_term": "Monthly"},
-        ],
-        "contract_duration_months": [
-            {"metric_id": "NewBizDeals", "value": 3, "date": None, "contract_duration_months": "12"},
-            {"metric_id": "NewBizDeals", "value": 1, "date": None, "contract_duration_months": "24"},
-            {"metric_id": "NewBizDeals", "value": 1, "date": None, "contract_duration_months": None},
-            {"metric_id": "NewBizDeals", "value": 1, "date": None, "contract_duration_months": "36"},
-            {"metric_id": "NewBizDeals", "value": 1, "date": None, "contract_duration_months": "39"},
-            {"metric_id": "NewBizDeals", "value": 0, "date": None, "contract_duration_months": "29"},
-            {"metric_id": "NewBizDeals", "value": 0, "date": None, "contract_duration_months": "6"},
-        ],
-        "customer_success_manager_name": [
-            {"metric_id": "NewBizDeals", "value": 2, "date": None, "customer_success_manager_name": None},
-            {"metric_id": "NewBizDeals", "value": 1, "date": None, "customer_success_manager_name": "Jon Kay"},
-            {
-                "metric_id": "NewBizDeals",
-                "value": 1,
-                "date": None,
-                "customer_success_manager_name": "Christina Kopecky",
-            },
-            {"metric_id": "NewBizDeals", "value": 1, "date": None, "customer_success_manager_name": "Brian Shanley"},
-            {"metric_id": "NewBizDeals", "value": 1, "date": None, "customer_success_manager_name": "Matt Cleghorn"},
-            {"metric_id": "NewBizDeals", "value": 1, "date": None, "customer_success_manager_name": "Paul Staelin"},
-            {"metric_id": "NewBizDeals", "value": 0, "date": None, "customer_success_manager_name": "Nathan Kuhn"},
-            {"metric_id": "NewBizDeals", "value": 0, "date": None, "customer_success_manager_name": "Christine Durham"},
-            {"metric_id": "NewBizDeals", "value": 0, "date": None, "customer_success_manager_name": "Nicolas Ishihara"},
-            {"metric_id": "NewBizDeals", "value": 0, "date": None, "customer_success_manager_name": "Mathias Wetzel"},
-        ],
-        "forecast_category": [
-            {"metric_id": "NewBizDeals", "value": 7, "date": None, "forecast_category": "Closed"},
-            {"metric_id": "NewBizDeals", "value": 0, "date": None, "forecast_category": "Omitted"},
-            {"metric_id": "NewBizDeals", "value": 0, "date": None, "forecast_category": "Commit"},
-        ],
-        "lead_source": [
-            {"metric_id": "NewBizDeals", "value": 7, "date": None, "lead_source": None},
-            {"metric_id": "NewBizDeals", "value": 0, "date": None, "lead_source": "Inbound Request"},
-        ],
-        "loss_reason": [
-            {"metric_id": "NewBizDeals", "value": 7, "date": None, "loss_reason": None},
-            {"metric_id": "NewBizDeals", "value": 0, "date": None, "loss_reason": "No Decision / Non-Responsive"},
-            {"metric_id": "NewBizDeals", "value": 0, "date": None, "loss_reason": "Price"},
-            {"metric_id": "NewBizDeals", "value": 0, "date": None, "loss_reason": "No Budget / Lost Funding"},
-            {"metric_id": "NewBizDeals", "value": 0, "date": None, "loss_reason": "Churn"},
-            {"metric_id": "NewBizDeals", "value": 0, "date": None, "loss_reason": "Staying on Pro"},
-            {"metric_id": "NewBizDeals", "value": 0, "date": None, "loss_reason": "Needs Nurturing"},
-            {"metric_id": "NewBizDeals", "value": 0, "date": None, "loss_reason": "Lost to Competitor"},
-            {"metric_id": "NewBizDeals", "value": 0, "date": None, "loss_reason": "Contract terms"},
-            {"metric_id": "NewBizDeals", "value": 0, "date": None, "loss_reason": "Other"},
-        ],
-        "opportunity_source": [
-            {"metric_id": "NewBizDeals", "value": 3, "date": None, "opportunity_source": "Self-prospected"},
-            {"metric_id": "NewBizDeals", "value": 2, "date": None, "opportunity_source": None},
-            {"metric_id": "NewBizDeals", "value": 1, "date": None, "opportunity_source": "Renewal"},
-            {"metric_id": "NewBizDeals", "value": 1, "date": None, "opportunity_source": "Partner"},
-            {"metric_id": "NewBizDeals", "value": 0, "date": None, "opportunity_source": "Inbound Request"},
-            {"metric_id": "NewBizDeals", "value": 0, "date": None, "opportunity_source": "SDR"},
-            {"metric_id": "NewBizDeals", "value": 0, "date": None, "opportunity_source": "CSM Identified"},
-=======
 def segment_drift_data():
     return {
         "name": "SUM value",
@@ -270,34 +176,11 @@
                 "relative_change": 353.3333333333333,
                 "pressure": "DOWNWARD",
             },
->>>>>>> 3836a549
         ],
     }
 
 
 @pytest.fixture
-<<<<<<< HEAD
-def significant_segment_stories():
-    return [
-        {
-            "metric_id": "NewBizDeals",
-            "genre": "PERFORMANCE",
-            "story_group": "SIGNIFICANT_SEGMENTS",
-            "story_type": "TOP_4_SEGMENTS",
-            "story_date": date(2024, 6, 14),
-            "grain": "week",
-            "series": [
-                {"value": 7, "member": None, "dimension": "lead_source"},
-                {"value": 7, "member": "Closed", "dimension": "forecast_category"},
-                {"value": 7, "member": None, "dimension": "loss_reason"},
-                {"value": 6, "member": "Enterprise", "dimension": "billing_plan"},
-            ],
-            "title": "Prior week best performing segments",
-            "detail": "The segments below had the highest average values for New Business Deals over the past week",
-            "title_template": "Prior {{grain}} best performing segments",
-            "detail_template": "The segments below had the highest average values for {{metric.label}} over the past "
-            "{{grain}}",
-=======
 def segment_drift_stories():
     return [
         {
@@ -333,16 +216,12 @@
             "has decreased from {{previous_share}}% to {{current_share}}% over the past {{grain}}. "
             "This decrease contributed {{slice_share_change_percentage}}% {{pressure_direction}} "
             "pressure on {{metric.label}}.",
->>>>>>> 3836a549
             "variables": {
                 "grain": "week",
                 "eoi": "EOW",
                 "metric": {"id": "NewBizDeals", "label": "New Business Deals"},
                 "pop": "w/w",
                 "interval": "weekly",
-<<<<<<< HEAD
-                "average": 1.35,
-=======
                 "previous_share": 100.0,
                 "current_share": 96.67,
                 "dimension": "Billing Plan",
@@ -356,29 +235,10 @@
                 "impact": 77,
                 "sort_value": 77,
                 "serialized_key": "billing_plan:Enterprise",
->>>>>>> 3836a549
             },
         },
         {
             "metric_id": "NewBizDeals",
-<<<<<<< HEAD
-            "genre": "PERFORMANCE",
-            "story_group": "SIGNIFICANT_SEGMENTS",
-            "story_type": "BOTTOM_4_SEGMENTS",
-            "story_date": date(2024, 6, 14),
-            "grain": "week",
-            "series": [
-                {"value": 0, "member": "Nicolas Ishihara", "dimension": "customer_success_manager_name"},
-                {"value": 0, "member": "Christine Durham", "dimension": "customer_success_manager_name"},
-                {"value": 0, "member": "Nathan Kuhn", "dimension": "customer_success_manager_name"},
-                {"value": 0, "member": "CSM Identified", "dimension": "opportunity_source"},
-            ],
-            "title": "Prior week worst performing segments",
-            "detail": "The segments below had the lowest average values for New Business Deals over the past week",
-            "title_template": "Prior {{grain}} worst performing segments",
-            "detail_template": "The segments below had the lowest average values for {{metric.label}} over the past "
-            "{{grain}}",
-=======
             "genre": "ROOT_CAUSES",
             "story_group": "SEGMENT_DRIFT",
             "story_type": "IMPROVING_SEGMENT",
@@ -410,29 +270,12 @@
             "{{metric.label}} is {{current_value}}. This is an increase of {{deviation}}% relative "
             "to the prior {{grain}}, and this increase contributed {{pressure_change}}% "
             "{{pressure_direction}} pressure on {{metric.label}}.",
->>>>>>> 3836a549
             "variables": {
                 "grain": "week",
                 "eoi": "EOW",
                 "metric": {"id": "NewBizDeals", "label": "New Business Deals"},
                 "pop": "w/w",
                 "interval": "weekly",
-<<<<<<< HEAD
-                "average": 1.35,
-            },
-        },
-    ]
-
-
-@pytest.fixture
-def mock_get_dimension_slice_data(significant_segment_story_builder, mocker, dimension_slice_data):
-    async def get_dimension_slice_data(metric_id, start_date, end_date, dimensions):
-        return pd.DataFrame(dimension_slice_data[dimensions[0]])
-
-    mocker.patch.object(
-        significant_segment_story_builder.query_service, "_get_metric_values_df", get_dimension_slice_data
-    )
-=======
                 "previous_share": 100.0,
                 "current_share": 96.67,
                 "dimension": "Billing Plan",
@@ -556,4 +399,170 @@
             },
         },
     ]
->>>>>>> 3836a549
+
+
+@pytest.fixture
+def mock_segment_drift_query_service(metric_details):
+    query_service = AsyncMock()
+    query_service.get_metric.return_value = metric_details
+    return query_service
+
+
+@pytest.fixture
+def dimension_slice_data():
+    return {
+        "account_region": [
+            {"metric_id": "NewBizDeals", "value": 4, "date": None, "account_region": None},
+            {"metric_id": "NewBizDeals", "value": 1, "date": None, "account_region": "US-West"},
+            {"metric_id": "NewBizDeals", "value": 1, "date": None, "account_region": "US-East"},
+            {"metric_id": "NewBizDeals", "value": 1, "date": None, "account_region": "EMEA"},
+            {"metric_id": "NewBizDeals", "value": 0, "date": None, "account_region": "APAC"},
+        ],
+        "account_segment": [
+            {"metric_id": "NewBizDeals", "value": 4, "date": None, "account_segment": "Mid Market"},
+            {"metric_id": "NewBizDeals", "value": 3, "date": None, "account_segment": "Enterprise"},
+            {"metric_id": "NewBizDeals", "value": 0, "date": None, "account_segment": None},
+        ],
+        "account_territory": [
+            {"metric_id": "NewBizDeals", "value": 4, "date": None, "account_territory": "EMEA"},
+            {"metric_id": "NewBizDeals", "value": 3, "date": None, "account_territory": "AMER"},
+            {"metric_id": "NewBizDeals", "value": 0, "date": None, "account_territory": "APAC"},
+            {"metric_id": "NewBizDeals", "value": 0, "date": None, "account_territory": None},
+            {"metric_id": "NewBizDeals", "value": 0, "date": None, "account_territory": "LATAM"},
+        ],
+        "billing_plan": [
+            {"metric_id": "NewBizDeals", "value": 6, "date": None, "billing_plan": "Enterprise"},
+            {"metric_id": "NewBizDeals", "value": 1, "date": None, "billing_plan": "Partnership"},
+        ],
+        "billing_term": [
+            {"metric_id": "NewBizDeals", "value": 5, "date": None, "billing_term": "Annual"},
+            {"metric_id": "NewBizDeals", "value": 1, "date": None, "billing_term": "Semiannual"},
+            {"metric_id": "NewBizDeals", "value": 1, "date": None, "billing_term": "Monthly"},
+        ],
+        "contract_duration_months": [
+            {"metric_id": "NewBizDeals", "value": 3, "date": None, "contract_duration_months": "12"},
+            {"metric_id": "NewBizDeals", "value": 1, "date": None, "contract_duration_months": "24"},
+            {"metric_id": "NewBizDeals", "value": 1, "date": None, "contract_duration_months": None},
+            {"metric_id": "NewBizDeals", "value": 1, "date": None, "contract_duration_months": "36"},
+            {"metric_id": "NewBizDeals", "value": 1, "date": None, "contract_duration_months": "39"},
+            {"metric_id": "NewBizDeals", "value": 0, "date": None, "contract_duration_months": "29"},
+            {"metric_id": "NewBizDeals", "value": 0, "date": None, "contract_duration_months": "6"},
+        ],
+        "customer_success_manager_name": [
+            {"metric_id": "NewBizDeals", "value": 2, "date": None, "customer_success_manager_name": None},
+            {"metric_id": "NewBizDeals", "value": 1, "date": None, "customer_success_manager_name": "Jon Kay"},
+            {
+                "metric_id": "NewBizDeals",
+                "value": 1,
+                "date": None,
+                "customer_success_manager_name": "Christina Kopecky",
+            },
+            {"metric_id": "NewBizDeals", "value": 1, "date": None, "customer_success_manager_name": "Brian Shanley"},
+            {"metric_id": "NewBizDeals", "value": 1, "date": None, "customer_success_manager_name": "Matt Cleghorn"},
+            {"metric_id": "NewBizDeals", "value": 1, "date": None, "customer_success_manager_name": "Paul Staelin"},
+            {"metric_id": "NewBizDeals", "value": 0, "date": None, "customer_success_manager_name": "Nathan Kuhn"},
+            {"metric_id": "NewBizDeals", "value": 0, "date": None, "customer_success_manager_name": "Christine Durham"},
+            {"metric_id": "NewBizDeals", "value": 0, "date": None, "customer_success_manager_name": "Nicolas Ishihara"},
+            {"metric_id": "NewBizDeals", "value": 0, "date": None, "customer_success_manager_name": "Mathias Wetzel"},
+        ],
+        "forecast_category": [
+            {"metric_id": "NewBizDeals", "value": 7, "date": None, "forecast_category": "Closed"},
+            {"metric_id": "NewBizDeals", "value": 0, "date": None, "forecast_category": "Omitted"},
+            {"metric_id": "NewBizDeals", "value": 0, "date": None, "forecast_category": "Commit"},
+        ],
+        "lead_source": [
+            {"metric_id": "NewBizDeals", "value": 7, "date": None, "lead_source": None},
+            {"metric_id": "NewBizDeals", "value": 0, "date": None, "lead_source": "Inbound Request"},
+        ],
+        "loss_reason": [
+            {"metric_id": "NewBizDeals", "value": 7, "date": None, "loss_reason": None},
+            {"metric_id": "NewBizDeals", "value": 0, "date": None, "loss_reason": "No Decision / Non-Responsive"},
+            {"metric_id": "NewBizDeals", "value": 0, "date": None, "loss_reason": "Price"},
+            {"metric_id": "NewBizDeals", "value": 0, "date": None, "loss_reason": "No Budget / Lost Funding"},
+            {"metric_id": "NewBizDeals", "value": 0, "date": None, "loss_reason": "Churn"},
+            {"metric_id": "NewBizDeals", "value": 0, "date": None, "loss_reason": "Staying on Pro"},
+            {"metric_id": "NewBizDeals", "value": 0, "date": None, "loss_reason": "Needs Nurturing"},
+            {"metric_id": "NewBizDeals", "value": 0, "date": None, "loss_reason": "Lost to Competitor"},
+            {"metric_id": "NewBizDeals", "value": 0, "date": None, "loss_reason": "Contract terms"},
+            {"metric_id": "NewBizDeals", "value": 0, "date": None, "loss_reason": "Other"},
+        ],
+        "opportunity_source": [
+            {"metric_id": "NewBizDeals", "value": 3, "date": None, "opportunity_source": "Self-prospected"},
+            {"metric_id": "NewBizDeals", "value": 2, "date": None, "opportunity_source": None},
+            {"metric_id": "NewBizDeals", "value": 1, "date": None, "opportunity_source": "Renewal"},
+            {"metric_id": "NewBizDeals", "value": 1, "date": None, "opportunity_source": "Partner"},
+            {"metric_id": "NewBizDeals", "value": 0, "date": None, "opportunity_source": "Inbound Request"},
+            {"metric_id": "NewBizDeals", "value": 0, "date": None, "opportunity_source": "SDR"},
+            {"metric_id": "NewBizDeals", "value": 0, "date": None, "opportunity_source": "CSM Identified"},
+        ],
+    }
+
+
+@pytest.fixture
+def significant_segment_stories():
+    return [
+        {
+            "metric_id": "NewBizDeals",
+            "genre": "PERFORMANCE",
+            "story_group": "SIGNIFICANT_SEGMENTS",
+            "story_type": "TOP_4_SEGMENTS",
+            "story_date": date(2024, 6, 17),
+            "grain": "week",
+            "series": [
+                {"value": 7, "member": None, "dimension": "lead_source"},
+                {"value": 7, "member": "Closed", "dimension": "forecast_category"},
+                {"value": 7, "member": None, "dimension": "loss_reason"},
+                {"value": 6, "member": "Enterprise", "dimension": "billing_plan"},
+            ],
+            "title": "Prior week best performing segments",
+            "detail": "The segments below had the highest average values for New Business Deals over the past week",
+            "title_template": "Prior {{grain}} best performing segments",
+            "detail_template": "The segments below had the highest average values for {{metric.label}} over the past "
+            "{{grain}}",
+            "variables": {
+                "grain": "week",
+                "eoi": "EOW",
+                "metric": {"id": "NewBizDeals", "label": "New Business Deals"},
+                "pop": "w/w",
+                "interval": "weekly",
+                "average": 1.35,
+            },
+        },
+        {
+            "metric_id": "NewBizDeals",
+            "genre": "PERFORMANCE",
+            "story_group": "SIGNIFICANT_SEGMENTS",
+            "story_type": "BOTTOM_4_SEGMENTS",
+            "story_date": date(2024, 6, 17),
+            "grain": "week",
+            "series": [
+                {"value": 0, "member": "Nicolas Ishihara", "dimension": "customer_success_manager_name"},
+                {"value": 0, "member": "Christine Durham", "dimension": "customer_success_manager_name"},
+                {"value": 0, "member": "Nathan Kuhn", "dimension": "customer_success_manager_name"},
+                {"value": 0, "member": "CSM Identified", "dimension": "opportunity_source"},
+            ],
+            "title": "Prior week worst performing segments",
+            "detail": "The segments below had the lowest average values for New Business Deals over the past week",
+            "title_template": "Prior {{grain}} worst performing segments",
+            "detail_template": "The segments below had the lowest average values for {{metric.label}} over the past "
+            "{{grain}}",
+            "variables": {
+                "grain": "week",
+                "eoi": "EOW",
+                "metric": {"id": "NewBizDeals", "label": "New Business Deals"},
+                "pop": "w/w",
+                "interval": "weekly",
+                "average": 1.35,
+            },
+        },
+    ]
+
+
+@pytest.fixture
+def mock_get_dimension_slice_data(significant_segment_story_builder, mocker, dimension_slice_data):
+    async def get_dimension_slice_data(metric_id, start_date, end_date, dimensions):
+        return pd.DataFrame(dimension_slice_data[dimensions[0]])
+
+    mocker.patch.object(
+        significant_segment_story_builder.query_service, "_get_metric_values_df", get_dimension_slice_data
+    )