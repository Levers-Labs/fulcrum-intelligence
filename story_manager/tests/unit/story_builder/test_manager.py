from unittest.mock import MagicMock, patch

import pytest

from commons.models.enums import Granularity
from story_manager.core.enums import StoryGroup
from story_manager.story_builder import StoryBuilderBase, StoryManager


@pytest.fixture
def story_manager(mock_query_service, mock_analysis_service, mock_analysis_manager, mock_db_session):
    return StoryManager(mock_query_service, mock_analysis_service, mock_analysis_manager, mock_db_session)


@pytest.mark.asyncio
async def test_story_manager_run_all_builders(story_manager, mock_query_service):
    with patch("story_manager.story_builder.manager.StoryFactory.create_story_builder") as mock_create_story_builder:
        mock_story_builder = MagicMock(spec=StoryBuilderBase)
        mock_story_builder.supported_grains = [Granularity.DAY, Granularity.WEEK]
        mock_create_story_builder.return_value = mock_story_builder

        await story_manager.run_all_builders()

        mock_query_service.list_metrics.assert_called_once()
        assert mock_create_story_builder.call_count == len(StoryGroup.__members__)


@pytest.mark.asyncio
async def test_story_manager_run_builder_for_metrics(story_manager, mock_query_service):
    mock_story_builder = MagicMock(spec=StoryBuilderBase)
    mock_story_builder.supported_grains = [Granularity.DAY, Granularity.WEEK]

    metrics = mock_query_service.list_metrics.return_value
    await story_manager._run_builder_for_metrics(mock_story_builder, metrics)

    expected_calls = [
        ((metric["id"], grain), {}) for metric in metrics for grain in mock_story_builder.supported_grains
    ]
    assert mock_story_builder.run.call_args_list == expected_calls


@pytest.mark.asyncio
async def test_story_manager_run_builder_for_metrics_error(story_manager, mock_query_service, caplog):
    mock_story_builder = MagicMock(spec=StoryBuilderBase)
    mock_story_builder.supported_grains = [Granularity.DAY]
    mock_story_builder.run.side_effect = ValueError("Test error")

    metrics = mock_query_service.list_metrics.return_value
    await story_manager._run_builder_for_metrics(mock_story_builder, metrics)

    assert len(caplog.records) == len(metrics)
    for record in caplog.records:
        assert record.levelname == "ERROR"
        assert "Error generating stories for metric" in record.message


@pytest.mark.asyncio
async def test_run_builder_for_story_group(
    mocker, mock_query_service, mock_analysis_service, mock_analysis_manager, mock_db_session
):
    # Mock get_query_manager_client
    mocker.patch("story_manager.story_builder.manager.get_query_manager_client", return_value=mock_query_service)

    # Mock get_analysis_manager_client
    mocker.patch("story_manager.story_builder.manager.get_analysis_manager_client", return_value=mock_analysis_service)

    # Mock get_analysis_manager
    mocker.patch("story_manager.story_builder.manager.get_analysis_manager", return_value=mock_analysis_manager)

    # Mock get_async_session
    mock_session_context = mocker.AsyncMock()
    mock_session_context.__aiter__.return_value = [mock_db_session]
    mocker.patch("story_manager.story_builder.manager.get_async_session", return_value=mock_session_context)

    # Mock StoryFactory.create_story_builder
    mock_story_builder = mocker.AsyncMock(spec=StoryBuilderBase)
    mock_story_builder.supported_grains = [Granularity.DAY, Granularity.WEEK]
    mock_create_story_builder = mocker.patch(
        "story_manager.story_builder.manager.StoryFactory.create_story_builder", return_value=mock_story_builder
    )

    # Test parameters
    test_group = StoryGroup.TREND_CHANGES
    test_metric_id = "test_metric_id"
    test_grain = Granularity.DAY

    # Run the method
    await StoryManager.run_builder_for_story_group(test_group, test_metric_id, test_grain)

    # Assertions
    mock_create_story_builder.assert_called_once_with(
        test_group,
        mock_query_service,
        mock_analysis_service,
        analysis_manager=mock_analysis_manager,
        db_session=mock_db_session,
    )

    mock_story_builder.run.assert_called_once_with(test_metric_id, test_grain)

    # No grain passed, should run for all supported grains
    await StoryManager.run_builder_for_story_group(test_group, test_metric_id)

    assert mock_story_builder.run.call_count == len(mock_story_builder.supported_grains) + 1
    mock_story_builder.run.assert_has_calls(
        [mocker.call(test_metric_id, Granularity.DAY), mocker.call(test_metric_id, Granularity.WEEK)]
    )


@pytest.mark.asyncio
async def test_run_builder_for_story_group_error_handling(
    mocker, mock_query_service, mock_analysis_service, mock_analysis_manager, mock_db_session, caplog
):
    # Mock dependencies (same as previous tests)
    mocker.patch("story_manager.story_builder.manager.get_query_manager_client", return_value=mock_query_service)
    mocker.patch("story_manager.story_builder.manager.get_analysis_manager_client", return_value=mock_analysis_service)
    mocker.patch("story_manager.story_builder.manager.get_analysis_manager", return_value=mock_analysis_manager)
    mock_session_context = mocker.AsyncMock()
    mock_session_context.__aiter__.return_value = [mock_db_session]
    mocker.patch("story_manager.story_builder.manager.get_async_session", return_value=mock_session_context)

    # Mock StoryFactory.create_story_builder
    mock_story_builder = mocker.AsyncMock(spec=StoryBuilderBase)
    mock_story_builder.supported_grains = [Granularity.DAY]
    mock_story_builder.run.side_effect = ValueError("Test error")
    mocker.patch(
        "story_manager.story_builder.manager.StoryFactory.create_story_builder", return_value=mock_story_builder
    )

    # Test parameters
    test_group = StoryGroup.TREND_CHANGES
    test_metric_id = "test_metric_id"

    # Run the method
    await StoryManager.run_builder_for_story_group(test_group, test_metric_id)

    # Assertions
<<<<<<< HEAD
    assert "Error generating stories for metric test_metric_id with grain" in caplog.text
=======
    assert "Error generating stories for metric test_metric_id" in caplog.text
>>>>>>> 746b84b2
    assert "Test error" in caplog.text<|MERGE_RESOLUTION|>--- conflicted
+++ resolved
@@ -135,9 +135,5 @@
     await StoryManager.run_builder_for_story_group(test_group, test_metric_id)
 
     # Assertions
-<<<<<<< HEAD
-    assert "Error generating stories for metric test_metric_id with grain" in caplog.text
-=======
     assert "Error generating stories for metric test_metric_id" in caplog.text
->>>>>>> 746b84b2
     assert "Test error" in caplog.text