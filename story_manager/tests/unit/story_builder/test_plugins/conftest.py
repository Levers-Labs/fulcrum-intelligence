--- conflicted
+++ resolved
@@ -37,11 +37,7 @@
 
 
 @pytest.fixture
-<<<<<<< HEAD
-def targets_df():
-=======
 def sorted_df():
->>>>>>> 002feca1
     data = {
         "date": [
             "2024-01-01",
@@ -58,12 +54,6 @@
             "2024-03-18",
         ],
         "value": [6, 15, 16, 25, 65, 9, 14, 7, 18, 12, 14, 22],
-<<<<<<< HEAD
-        "target": [10, 15, 20, 10, 15, 20, 10, 15, 20, 10, 20, 40],
-    }
-    df = pd.DataFrame(data)
-    return df
-=======
     }
     df = pd.DataFrame(data)
     df["date"] = pd.to_datetime(df["date"])
@@ -71,4 +61,27 @@
     sorted_df.index += 1
     sorted_df.index.name = "rank"
     return sorted_df
->>>>>>> 002feca1
+
+
+@pytest.fixture
+def targets_df():
+    data = {
+        "date": [
+            "2024-01-01",
+            "2024-01-08",
+            "2024-01-15",
+            "2024-01-22",
+            "2024-01-29",
+            "2024-02-05",
+            "2024-02-12",
+            "2024-02-19",
+            "2024-02-26",
+            "2024-03-04",
+            "2024-03-11",
+            "2024-03-18",
+        ],
+        "value": [6, 15, 16, 25, 65, 9, 14, 7, 18, 12, 14, 22],
+        "target": [10, 15, 20, 10, 15, 20, 10, 15, 20, 10, 20, 40],
+    }
+    df = pd.DataFrame(data)
+    return df