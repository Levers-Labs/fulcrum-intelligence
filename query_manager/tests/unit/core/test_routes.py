from unittest.mock import ANY, AsyncMock

import pytest
from httpx import AsyncClient
from slack_sdk.errors import SlackApiError
from sqlalchemy.exc import IntegrityError

from commons.clients.insight_backend import InsightBackendClient
<<<<<<< HEAD
=======
from commons.llm.exceptions import LLMError
>>>>>>> c0e714fc
from query_manager.core.crud import CRUDMetricNotifications
from query_manager.core.enums import TargetAim
from query_manager.core.models import Metric
from query_manager.core.schemas import (
    DimensionCompact,
    DimensionDetail,
    MetricDetail,
    MetricList,
    MetricSlackNotificationRequest,
)
from query_manager.exceptions import DimensionNotFoundError, MetricNotFoundError
from query_manager.services.cube import CubeClient
from query_manager.services.parquet import ParquetService
from query_manager.services.query_client import QueryClient
from query_manager.services.s3 import NoSuchKeyError


@pytest.mark.asyncio
async def test_health(async_client: AsyncClient):
    # Act
    response = await async_client.get("/v1/health")
    # Assert
    assert response.status_code == 200
    res = response.json()
    assert res["graph_api_is_online"]
    assert res["cube_api_is_online"]


@pytest.mark.asyncio
async def test_list_metrics(async_client: AsyncClient, mocker, metric):
    mock_list_metrics = AsyncMock(return_value=([Metric.parse_obj(metric)], 10))
    mocker.patch.object(QueryClient, "list_metrics", mock_list_metrics)

    response = await async_client.get("/v1/metrics")

    assert response.status_code == 200
    assert response.json() == {
        "count": 10,
        "limit": 10,
        "offset": 0,
        "pages": 1,
        "results": [MetricList(**metric).model_dump(mode="json")],
    }


@pytest.mark.asyncio
async def test_get_metric(async_client: AsyncClient, mocker, metric):
    mock_get_metric_details = AsyncMock(return_value=metric)
    mocker.patch.object(QueryClient, "get_metric_details", mock_get_metric_details)

    metric_id = metric["id"]
    response = await async_client.get(f"/v1/metrics/{metric_id}")
    assert response.status_code == 200
    assert response.json() == MetricDetail(**metric).model_dump(mode="json")


@pytest.mark.asyncio
async def test_list_dimensions(async_client: AsyncClient, mocker, dimension):
    mock_list_dimensions = AsyncMock(return_value=([dimension], 10))
    mocker.patch.object(QueryClient, "list_dimensions", mock_list_dimensions)

    response = await async_client.get("/v1/dimensions")
    assert response.status_code == 200
    assert response.json() == {
        "count": 10,
        "limit": 10,
        "offset": 0,
        "pages": 1,
        "results": [DimensionCompact(**dimension).model_dump(mode="json")],
    }


@pytest.mark.asyncio
async def test_get_dimension(async_client: AsyncClient, mocker, dimension):
    mock_get_dimension_details = AsyncMock(return_value=dimension)
    mocker.patch.object(QueryClient, "get_dimension_details", mock_get_dimension_details)

    dimension_id = dimension["id"]
    response = await async_client.get(f"/v1/dimensions/{dimension_id}")
    assert response.status_code == 200
    assert response.json() == DimensionDetail(**dimension).model_dump(mode="json")


@pytest.mark.asyncio
async def test_get_dimension_members(async_client: AsyncClient, mocker, dimension):
    members_list = ["Enterprise", "Basic"]
    mock_get_dimension_members = AsyncMock(return_value=members_list)
    mocker.patch.object(QueryClient, "get_dimension_members", mock_get_dimension_members)

    dimension_id = dimension["id"]
    response = await async_client.get(f"/v1/dimensions/{dimension_id}/members")
    assert response.status_code == 200
    assert response.json() == members_list


@pytest.mark.asyncio
async def test_get_metric_values(async_client: AsyncClient, mocker):
    mock_get_metric_values = AsyncMock(return_value=[{"date": "2022-01-01", "value": 100, "metric_id": "CAC"}])
    mocker.patch.object(QueryClient, "get_metric_values", mock_get_metric_values)

    response = await async_client.post(
        "/v1/metrics/test_metric/values",
        json={"start_date": "2022-01-01", "end_date": "2022-01-31"},
    )

    assert response.status_code == 200
    assert response.json() == {
        "data": [
            {
                "date": "2022-01-01",
                "value": 100,
                "metric_id": "CAC",
            },
        ],
        "url": None,
    }
    mock_get_metric_values.assert_awaited_once()


@pytest.mark.asyncio
async def test_get_metric_values_parquet(async_client: AsyncClient, mocker):
    mock_get_metric_values = AsyncMock(return_value=[{"date": "2022-01-01", "value": 100}])
    mocker.patch.object(QueryClient, "get_metric_values", mock_get_metric_values)

    mock_convert_and_upload = AsyncMock(return_value="http://file.parquet")
    mocker.patch.object(ParquetService, "convert_and_upload", mock_convert_and_upload)

    response = await async_client.post(
        "/v1/metrics/test_metric/values",
        json={"start_date": "2022-01-01", "end_date": "2022-01-31", "output_format": "PARQUET"},
    )
    assert response.status_code == 200
    assert response.json() == {
        "data": None,
        "url": "http://file.parquet",
    }
    mock_get_metric_values.assert_awaited_once()
    mock_convert_and_upload.assert_awaited_once()


@pytest.mark.asyncio
async def test_get_metric_values_404(async_client: AsyncClient, mocker):
    mock_get_metric_values = AsyncMock(side_effect=NoSuchKeyError(key="test_metric"))
    mocker.patch.object(QueryClient, "get_metric_values", mock_get_metric_values)

    response = await async_client.post(
        "/v1/metrics/test_metric/values",
        json={"start_date": "2022-01-01", "end_date": "2022-01-31"},
    )
    assert response.status_code == 404
    assert response.json()["error"] == "metric_not_found"
    mock_get_metric_values.assert_awaited_once()


@pytest.mark.asyncio
async def test_get_metric_targets(mocker, async_client: AsyncClient):
    target_values = [
        {
            "metric_id": "test_metric",
            "grain": "week",
            "aim": TargetAim.MAXIMIZE.value,
            "target_value": 123.0,
            "target_date": "2022-01-01",
            "target_lower_bound": None,
            "target_upper_bound": None,
            "yellow_buffer": None,
            "red_buffer": None,
        }
    ]
    mock_get_metric_targets = AsyncMock(return_value=target_values)
    mocker.patch.object(QueryClient, "get_metric_targets", mock_get_metric_targets)

    response = await async_client.get(
        "/v1/metrics/test_metric/targets?start_date=2022-01-01&end_date=2022-01-31&grain=week"
    )

    assert response.status_code == 200
    assert response.json() == {"results": target_values, "url": None}
    mock_get_metric_targets.assert_awaited_once()


@pytest.mark.asyncio
async def test_get_metric_targets_404(async_client: AsyncClient, mocker):
    mock_get_metric_targets = AsyncMock(side_effect=MetricNotFoundError("test_metric"))
    mocker.patch.object(QueryClient, "get_metric_targets", mock_get_metric_targets)

    response = await async_client.get("/v1/metrics/test_metric/targets?start_date=2022-01-01&end_date=2022-01-31")
    assert response.status_code == 404
    assert response.json()["error"] == "metric_not_found"
    mock_get_metric_targets.assert_awaited_once()


@pytest.mark.asyncio
async def test_get_metric_targets_parquet(async_client: AsyncClient, mocker):
    result = {
        "results": None,
        "url": "https://fulcrum-metrics-pq.s3.amazonaws.com/targets/metrics/NewBizDeals/NewBizDeals_70fbe643-d0ad"
        "-4ff1-aaa4-2ecee3e56ddd.parquet?AWSAccessKeyId=ASIASSZID53AJMCQYVH6&Signature"
        "=5oTidSq2mLn0pLDTRB7y9bDFvM0%3D&x-amz-security-token=IQoJb3JpZ2luX2VjELr%2F%2F%2F%2F%2F%2F%2F%2F%2F"
        "%2FwEaCXVzLWVhc3QtMSJHMEUCIQD6x9UyBJgOs8uI7ODczuOl3B2KHy4DYEqlr%2BdT05cs%2FQIgKQQ0tXX0nFsSjIUqQrNJzC"
        "%2FEbmiFFHg2Fx0xPluyqKIq%2BgIIQxAAGgwxNzc3ODg0MTU2ODAiDO83Xb4GSmi5Tq07HyrXAh2pc1lEdZC"
        "%2FqIDDqff8YGwFhE1jU%2Bs1uTCgMD5IpxoF8nEIvXVNSL44uQ6xrQd5EP%2FBWH"
        "%2F68wplUum2gkMy6g88XyNgCxQ3j5LiGiblqyK3GozPYLIdCxE1%2FQarcw1PBN4NjenEG8pPt7DdUVItr5lm5VAv"
        "%2BH1jMHrTHN1uO5OgbdTpCk%2BzIoya5UTCDYOXxuYIN3PFbIf4sZsxl4MWgoHEwI3N2dOT%2B0RESmyXfn%2FXq3IVwFQ7"
        "%2Bp6rFce0Iyvr7gq%2BC6atzZa%2B61e5uOrkpUiCU0CyFYu64Gf"
        "%2B9bcoj50lBAedFq1AckQLTGTPPYMNed9lTnYe8rF6AAsqi57BR04fMyiRI4OLNxAGgA4qeTo7es8dK"
        "DAxHK14LP6jvXVr4nt10Z1EjFS9pI5vTHN8cq2Ko%2Bn7pHvMb2OAYV7OMQT31ZwclgFt%2FJdOGW689Tcj%2FF12WQYso"
        "Sgwya3msgY6pwFoS9yUGltHK%2F6dqpqRdr5VdDWBFAvV98w5xsTnKVCk9S%2F19s5aWqj7jshYWetF8aYUovrRjOOFgC"
        "lTCJMn6Zbf2murzt56GGHz65V1p6Tv15PPV8WmuHw3Wp6QiKBq5pFh5mfeoQWPFDQgFNWlR825Y3pDT8Vie%2FH%2FoKz"
        "PshY4ng6tw3J5PuzoRdrJXfYY42YdYcfkn9%2F0lNBtBgqwLCdaB2rNkdV6bQ%3D%3D&Expires=1717152017",
    }
    mock_get_metric_targets = AsyncMock(return_value=result)
    mocker.patch.object(QueryClient, "get_metric_targets", mock_get_metric_targets)

    mock_convert_and_upload = AsyncMock(return_value=result["url"])
    mocker.patch.object(ParquetService, "convert_and_upload", mock_convert_and_upload)

    response = await async_client.get(
        "/v1/metrics/test_metric/targets?start_date=2022-01-01&end_date=2022-01-31&output_format=PARQUET",
    )
    assert response.status_code == 200
    assert response.json() == {
        "results": None,
        "url": result["url"],
    }
    mock_get_metric_targets.assert_awaited_once()
    mock_convert_and_upload.assert_awaited_once()


@pytest.mark.asyncio
async def test_create_dimension(async_client: AsyncClient, mocker, dimension):
    mock_create_dimension = AsyncMock(return_value=DimensionDetail(**dimension))
    mocker.patch.object(QueryClient, "create_dimension", mock_create_dimension)

    dimension_data = {
        "dimension_id": "new_dimension",
        "label": "New Dimension",
        "reference": "new_dimension_ref",
        "definition": "New Dimension Definition",
        "meta_data": {"semantic_meta": {"cube": "cube1", "member": "new_dimension", "member_type": "dimension"}},
    }
    response = await async_client.post("/v1/dimensions", json=dimension_data)
    assert response.status_code == 200
    assert response.json() == DimensionDetail(**dimension).model_dump(mode="json")

    # test with duplicate dimension_id
    mock_create_dimension = AsyncMock(side_effect=IntegrityError("new_dimension", ANY, ANY))
    mocker.patch.object(QueryClient, "create_dimension", mock_create_dimension)
    response = await async_client.post("/v1/dimensions", json=dimension_data)
    assert response.status_code == 422
    assert response.json()["detail"]["type"] == "already_exists"


@pytest.mark.asyncio
async def test_update_dimension(async_client: AsyncClient, mocker, dimension):
    dimension_id = dimension["dimension_id"]
    updated_data = dimension.copy()
    updated_data["label"] = "Updated Dimension"

    mock_update_dimension = AsyncMock(return_value=DimensionDetail(**updated_data))
    mocker.patch.object(QueryClient, "update_dimension", mock_update_dimension)

    response = await async_client.put(f"/v1/dimensions/{dimension_id}", json=updated_data)
    assert response.status_code == 200
    assert response.json() == DimensionDetail(**updated_data).model_dump(mode="json")

    # test not found
    mock_update_dimension = AsyncMock(side_effect=DimensionNotFoundError("test_dimension"))
    mocker.patch.object(QueryClient, "update_dimension", mock_update_dimension)

    response = await async_client.put(f"/v1/dimensions/{dimension_id}", json=updated_data)
    assert response.status_code == 404


@pytest.mark.asyncio
async def test_connect_cube(async_client: AsyncClient, mocker):
    # Mock the CubeClient's load_query_data method
    mock_load_query_data = AsyncMock(return_value={"data": []})
    mocker.patch.object(CubeClient, "load_query_data", mock_load_query_data)

    # Prepare the CubeConnectionConfig data
    config_data = {
        "cube_api_url": "http://localhost:4000/cubejs-api/v1",
        "cube_auth_type": "SECRET_KEY",
        "cube_auth_token": None,
        "cube_auth_secret_key": "eyJhbGciOiJIUzI1NiIsInR5cCI6IkpXVCJ9.eyJpYXQiOjE3Mjg1NzAzMzh9.qvRWKaXmRXrhCY5c"
        "-K1NlodDN95mRv_utQAr99Pcr8c",
    }

    # Act
    response = await async_client.post(
        "/v1/connection/cube/verify",  # Updated to the correct endpoint
        json=config_data,  # Send the config data as JSON
    )

    # Assert
    assert response.status_code == 200  # Expecting a 200 status code for success
    assert response.json() == {"message": "Connection successful"}
    mock_load_query_data.assert_awaited_once_with({"dimensions": ["metric_targets.grain"]})


@pytest.mark.asyncio
async def test_connect_cube_invalid_credentials(async_client: AsyncClient, mocker):
    # Mock the CubeClient's load_query_data method to raise an exception
    mock_load_query_data = AsyncMock(side_effect=Exception("Invalid credentials"))
    mocker.patch.object(CubeClient, "load_query_data", mock_load_query_data)

    # Prepare the CubeConnectionConfig data with invalid credentials
    config_data = {
        "cube_api_url": "https://your-cube-api-url",
        "cube_auth_type": "SECRET_KEY",
        "cube_auth_token": None,
        "cube_auth_secret_key": "invalid_secret_key",
    }

    # Act
    response = await async_client.post(
        "/v1/connection/cube/verify",  # Updated to the correct endpoint
        json=config_data,  # Send the config data as JSON
    )

    # Assert
    assert response.status_code == 400  # Expecting a 400 status code for invalid credentials
    assert response.json()["detail"] == "Invalid credentials"


@pytest.mark.asyncio
async def test_metric_slack_notifications(async_client: AsyncClient, mocker, metric):
<<<<<<< HEAD
=======
    metric = Metric(id=1, tenant_id=1, metric_id="metric1", label="Metric 1")
>>>>>>> c0e714fc
    # Mock the necessary dependencies
    mock_get_metric_details = AsyncMock(return_value=metric)
    mocker.patch.object(QueryClient, "get_metric_details", mock_get_metric_details)

<<<<<<< HEAD
    mock_get_channel_name = AsyncMock(return_value="test-channel")
    mocker.patch.object(InsightBackendClient, "get_channel_name", mock_get_channel_name)
=======
    mock_get_slack_channel_details = AsyncMock(return_value="test-channel")
    mocker.patch.object(InsightBackendClient, "get_slack_channel_details", mock_get_slack_channel_details)
>>>>>>> c0e714fc

    mock_create_notifications = AsyncMock(
        return_value={
            "slack_enabled": True,
<<<<<<< HEAD
            "slack_channels": [{"channel_id": "channel1", "channel_name": "test-channel"}],
=======
            "slack_channels": [{"id": "channel1", "name": "test-channel"}],
>>>>>>> c0e714fc
        }
    )
    mocker.patch.object(CRUDMetricNotifications, "create_metric_notifications", mock_create_notifications)

<<<<<<< HEAD
    metric_id = metric["id"]

    # Test successful creation
    response = await async_client.post(
        f"/v1/metrics/{metric_id}/notifications/slack?slack_enabled=true",
        json={"channel_ids": ["channel1"]},
    )
    assert response.status_code == 200
    assert response.json() == {
        "slack_enabled": True,
        "slack_channels": [{"channel_id": "channel1", "channel_name": "test-channel"}],
=======
    metric_id = metric.metric_id

    req = MetricSlackNotificationRequest(metric_id=metric_id, slack_enabled=True, channel_ids=["channel1"])

    # Test successful creation
    response = await async_client.post(f"/v1/metrics/{metric_id}/notifications/slack", json=req.dict())
    assert response.status_code == 200
    assert response.json() == {
        "slack_enabled": True,
        "slack_channels": [{"id": "channel1", "name": "test-channel"}],
>>>>>>> c0e714fc
    }

    # Test invalid request (empty channel_ids when slack_enabled is True)
    response = await async_client.post(
        f"/v1/metrics/{metric_id}/notifications/slack?slack_enabled=true",
        json={"channel_ids": []},
    )
    assert response.status_code == 422

    # Test invalid channel_id
<<<<<<< HEAD
    mock_get_channel_name.return_value = None
    response = await async_client.post(
        f"/v1/metrics/{metric_id}/notifications/slack?slack_enabled=true",
        json={"channel_ids": ["invalid_channel"]},
    )
    assert response.status_code == 404
    assert response.json()["detail"] == "Channel with ID 'invalid_channel' not found."
=======
    mock_get_slack_channel_details = AsyncMock(
        side_effect=SlackApiError("Channel not found", {"error": "channel_not_found"})
    )
    mocker.patch.object(InsightBackendClient, "get_slack_channel_details", mock_get_slack_channel_details)

    invalid_req = MetricSlackNotificationRequest(
        metric_id=metric_id, slack_enabled=True, channel_ids=["invalid_channel"]
    )
    response = await async_client.post(
        f"/v1/metrics/{metric_id}/notifications/slack",
        json=invalid_req.dict(),
    )
    assert response.status_code == 404
    assert response.json()["detail"] == "Channel not found for invalid_channel"


@pytest.mark.asyncio
async def test_parse_expression_success(async_client: AsyncClient, mocker, metric):
    """Test successful expression parsing."""
    # Mock expression parser service
    mock_process = AsyncMock(return_value=metric["metric_expression"])
    mocker.patch("query_manager.llm.services.expression_parser.ExpressionParserService.process", mock_process)

    # Test data
    metric_id = "test_metric"
    expression = "revenue"

    # Act
    response = await async_client.post(f"/v1/metrics/{metric_id}/expression/parse", json={"expression": expression})

    # Assert
    assert response.status_code == 200
    assert response.json() == {
        "expression_str": "{SalesMktSpend\u209c} / {NewCust\u209c}",
        "expression": {
            "operands": [
                {
                    "coefficient": 1,
                    "expression": None,
                    "metric_id": "SalesMktSpend",
                    "period": 0,
                    "power": 1,
                    "type": "metric",
                },
                {
                    "coefficient": 1,
                    "expression": None,
                    "metric_id": "NewCust",
                    "period": 0,
                    "power": 1,
                    "type": "metric",
                },
            ],
            "operator": "/",
            "type": "expression",
        },
    }
    mock_process.assert_awaited_once_with(expression)


@pytest.mark.asyncio
async def test_parse_expression_llm_error(async_client: AsyncClient, mocker):
    """Test expression parsing with LLM error."""
    # Mock expression parser service to raise LLM error
    mock_process = AsyncMock(side_effect=LLMError("Failed to parse expression"))
    mocker.patch("query_manager.llm.services.expression_parser.ExpressionParserService.process", mock_process)

    # Test data
    metric_id = "test_metric"
    expression = "invalid expression"

    # Act
    response = await async_client.post(f"/v1/metrics/{metric_id}/expression/parse", json={"expression": expression})

    # Assert
    assert response.status_code == 400
    assert response.json()["detail"] == "Failed to parse expression"
    mock_process.assert_awaited_once_with(expression)
>>>>>>> c0e714fc
<|MERGE_RESOLUTION|>--- conflicted
+++ resolved
@@ -6,10 +6,7 @@
 from sqlalchemy.exc import IntegrityError
 
 from commons.clients.insight_backend import InsightBackendClient
-<<<<<<< HEAD
-=======
 from commons.llm.exceptions import LLMError
->>>>>>> c0e714fc
 from query_manager.core.crud import CRUDMetricNotifications
 from query_manager.core.enums import TargetAim
 from query_manager.core.models import Metric
@@ -338,47 +335,22 @@
 
 @pytest.mark.asyncio
 async def test_metric_slack_notifications(async_client: AsyncClient, mocker, metric):
-<<<<<<< HEAD
-=======
     metric = Metric(id=1, tenant_id=1, metric_id="metric1", label="Metric 1")
->>>>>>> c0e714fc
     # Mock the necessary dependencies
     mock_get_metric_details = AsyncMock(return_value=metric)
     mocker.patch.object(QueryClient, "get_metric_details", mock_get_metric_details)
 
-<<<<<<< HEAD
-    mock_get_channel_name = AsyncMock(return_value="test-channel")
-    mocker.patch.object(InsightBackendClient, "get_channel_name", mock_get_channel_name)
-=======
     mock_get_slack_channel_details = AsyncMock(return_value="test-channel")
     mocker.patch.object(InsightBackendClient, "get_slack_channel_details", mock_get_slack_channel_details)
->>>>>>> c0e714fc
 
     mock_create_notifications = AsyncMock(
         return_value={
             "slack_enabled": True,
-<<<<<<< HEAD
-            "slack_channels": [{"channel_id": "channel1", "channel_name": "test-channel"}],
-=======
             "slack_channels": [{"id": "channel1", "name": "test-channel"}],
->>>>>>> c0e714fc
         }
     )
     mocker.patch.object(CRUDMetricNotifications, "create_metric_notifications", mock_create_notifications)
 
-<<<<<<< HEAD
-    metric_id = metric["id"]
-
-    # Test successful creation
-    response = await async_client.post(
-        f"/v1/metrics/{metric_id}/notifications/slack?slack_enabled=true",
-        json={"channel_ids": ["channel1"]},
-    )
-    assert response.status_code == 200
-    assert response.json() == {
-        "slack_enabled": True,
-        "slack_channels": [{"channel_id": "channel1", "channel_name": "test-channel"}],
-=======
     metric_id = metric.metric_id
 
     req = MetricSlackNotificationRequest(metric_id=metric_id, slack_enabled=True, channel_ids=["channel1"])
@@ -389,7 +361,6 @@
     assert response.json() == {
         "slack_enabled": True,
         "slack_channels": [{"id": "channel1", "name": "test-channel"}],
->>>>>>> c0e714fc
     }
 
     # Test invalid request (empty channel_ids when slack_enabled is True)
@@ -400,15 +371,6 @@
     assert response.status_code == 422
 
     # Test invalid channel_id
-<<<<<<< HEAD
-    mock_get_channel_name.return_value = None
-    response = await async_client.post(
-        f"/v1/metrics/{metric_id}/notifications/slack?slack_enabled=true",
-        json={"channel_ids": ["invalid_channel"]},
-    )
-    assert response.status_code == 404
-    assert response.json()["detail"] == "Channel with ID 'invalid_channel' not found."
-=======
     mock_get_slack_channel_details = AsyncMock(
         side_effect=SlackApiError("Channel not found", {"error": "channel_not_found"})
     )
@@ -486,5 +448,4 @@
     # Assert
     assert response.status_code == 400
     assert response.json()["detail"] == "Failed to parse expression"
-    mock_process.assert_awaited_once_with(expression)
->>>>>>> c0e714fc
+    mock_process.assert_awaited_once_with(expression)