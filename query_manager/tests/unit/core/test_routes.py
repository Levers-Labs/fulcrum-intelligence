--- conflicted
+++ resolved
@@ -334,50 +334,25 @@
 
 @pytest.mark.asyncio
 async def test_metric_slack_notifications(async_client: AsyncClient, mocker, metric):
-<<<<<<< HEAD
-=======
     metric = Metric(id=1, tenant_id=1, metric_id="metric1", label="Metric 1")
->>>>>>> fbbf1b3c
     # Mock the necessary dependencies
     mock_get_metric_details = AsyncMock(return_value=metric)
     mocker.patch.object(QueryClient, "get_metric_details", mock_get_metric_details)
 
-<<<<<<< HEAD
-    mock_get_channel_name = AsyncMock(return_value="test-channel")
-    mocker.patch.object(InsightBackendClient, "get_channel_name", mock_get_channel_name)
-=======
     mock_get_slack_channel_details = AsyncMock(return_value="test-channel")
     mocker.patch.object(InsightBackendClient, "get_slack_channel_details", mock_get_slack_channel_details)
->>>>>>> fbbf1b3c
 
     mock_create_notifications = AsyncMock(
         return_value={
             "slack_enabled": True,
-<<<<<<< HEAD
-            "slack_channels": [{"channel_id": "channel1", "channel_name": "test-channel"}],
-=======
             "slack_channels": [{"id": "channel1", "name": "test-channel"}],
->>>>>>> fbbf1b3c
         }
     )
     mocker.patch.object(CRUDMetricNotifications, "create_metric_notifications", mock_create_notifications)
 
-<<<<<<< HEAD
-    metric_id = metric["id"]
-
-    # Test successful creation
-    response = await async_client.post(
-        f"/v1/metrics/{metric_id}/notifications/slack?slack_enabled=true",
-        json={"channel_ids": ["channel1"]},
-    )
-    assert response.status_code == 200
-    assert response.json() == {
-        "slack_enabled": True,
-        "slack_channels": [{"channel_id": "channel1", "channel_name": "test-channel"}],
-=======
     metric_id = metric.metric_id
 
-    req = MetricSlackNotificationRequest(metric_id=metric_id, slack_enabled=True, channel_ids=["channel1"])
+    req = MetricSlackNotificationRequest(slack_enabled=True, channel_ids=["channel1"])
 
     # Test successful creation
     response = await async_client.post(f"/v1/metrics/{metric_id}/notifications/slack", json=req.dict())
@@ -385,7 +360,6 @@
     assert response.json() == {
         "slack_enabled": True,
         "slack_channels": [{"id": "channel1", "name": "test-channel"}],
->>>>>>> fbbf1b3c
     }
 
     # Test invalid request (empty channel_ids when slack_enabled is True)
@@ -396,27 +370,15 @@
     assert response.status_code == 422
 
     # Test invalid channel_id
-<<<<<<< HEAD
-    mock_get_channel_name.return_value = None
-    response = await async_client.post(
-        f"/v1/metrics/{metric_id}/notifications/slack?slack_enabled=true",
-        json={"channel_ids": ["invalid_channel"]},
-    )
-    assert response.status_code == 404
-    assert response.json()["detail"] == "Channel with ID 'invalid_channel' not found."
-=======
     mock_get_slack_channel_details = AsyncMock(
         side_effect=SlackApiError("Channel not found", {"error": "channel_not_found"})
     )
     mocker.patch.object(InsightBackendClient, "get_slack_channel_details", mock_get_slack_channel_details)
 
-    invalid_req = MetricSlackNotificationRequest(
-        metric_id=metric_id, slack_enabled=True, channel_ids=["invalid_channel"]
-    )
+    invalid_req = MetricSlackNotificationRequest(slack_enabled=True, channel_ids=["invalid_channel"])
     response = await async_client.post(
         f"/v1/metrics/{metric_id}/notifications/slack",
         json=invalid_req.dict(),
     )
     assert response.status_code == 404
-    assert response.json()["detail"] == "Channel not found for invalid_channel"
->>>>>>> fbbf1b3c
+    assert response.json()["detail"] == "Channel not found for invalid_channel"