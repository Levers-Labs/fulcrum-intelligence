--- conflicted
+++ resolved
@@ -41,15 +41,10 @@
 
 async def get_cube_client(insights_backend_client: InsightBackendClientDep) -> CubeClient:
     tenant_config = await insights_backend_client.get_tenant_config()
-<<<<<<< HEAD
-    cube_connection_config = tenant_config.get("cube_connection_config", {})
-    auth_type = CubeJWTAuthType(cube_connection_config.get("cube_auth_type", ""))
-=======
     if tenant_config["cube_connection_config"] is None:
         raise ValueError("Cube connection config is not configured for tenant")
     cube_connection_config = tenant_config["cube_connection_config"]
     auth_type = CubeJWTAuthType(cube_connection_config["cube_auth_type"])
->>>>>>> fbbf1b3c
     auth_options = (
         dict(secret_key=cube_connection_config.get("cube_auth_secret_key", ""))
         if auth_type == CubeJWTAuthType.SECRET_KEY
