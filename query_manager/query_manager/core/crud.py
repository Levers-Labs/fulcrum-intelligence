from sqlalchemy import Select, select
from sqlalchemy.dialects.postgresql import insert
from sqlalchemy.orm import selectinload

from commons.db.crud import CRUDBase, NotFoundError
<<<<<<< HEAD
=======
from commons.utilities.context import get_tenant_id
>>>>>>> fbbf1b3c
from query_manager.core.filters import DimensionFilter, MetricFilter, MetricNotificationsFilter
from query_manager.core.models import Dimension, Metric, MetricNotifications


class CRUDDimensions(CRUDBase[Dimension, Dimension, Dimension, DimensionFilter]):  # noqa
    """
    CRUD for Dimension Model.
    """

    filter_class = DimensionFilter

    async def get_by_dimension_id(self, dimension_id: str) -> Dimension:
        statement = self.get_select_query().filter_by(dimension_id=dimension_id)
        results = await self.session.execute(statement=statement)
        instance: Dimension | None = results.unique().scalar_one_or_none()

        if instance is None:
            raise NotFoundError(id=dimension_id)
        return instance


class CRUDMetric(CRUDBase[Metric, Metric, Metric, MetricFilter]):  # noqa
    """
    CRUD for Metric Model.
    """

    filter_class = MetricFilter

    def get_select_query(self) -> Select:
        query = select(Metric).options(
            selectinload(Metric.dimensions),  # type: ignore
            selectinload(Metric.influences),  # type: ignore
            selectinload(Metric.influencers),  # type: ignore
            selectinload(Metric.inputs),  # type: ignore
            selectinload(Metric.outputs),  # type: ignore
        )
        return query

    async def get_by_metric_id(self, metric_id: str) -> Metric:
        statement = self.get_select_query().filter_by(metric_id=metric_id)
        results = await self.session.execute(statement=statement)
        instance: Metric | None = results.unique().scalar_one_or_none()

        if instance is None:
            raise NotFoundError(id=metric_id)

        return instance


class CRUDMetricNotifications(
    CRUDBase[MetricNotifications, MetricNotifications, MetricNotifications, MetricNotificationsFilter]  # type: ignore
):
    """
    CRUD operations for MetricNotifications model.
    """

    filter_class = MetricNotificationsFilter

    async def create_metric_notifications(
<<<<<<< HEAD
        self, metric_id: str, slack_enabled: bool, slack_channels: dict
=======
        self, metric_id: int, slack_enabled: bool, slack_channels: dict
>>>>>>> fbbf1b3c
    ) -> MetricNotifications:
        """
        Creates or updates MetricNotifications for a given metric_id.

        Args:
<<<<<<< HEAD
            metric_id (str): The ID of the metric for which to create or update notifications.
=======
            metric_id (int): The ID of the metric for which to create or update notifications.
>>>>>>> fbbf1b3c
            slack_enabled (bool): Indicates if Slack notifications are enabled.
            slack_channels (dict): A dictionary containing Slack channel IDs and names.

        Returns:
            MetricNotifications: The created or updated MetricNotifications instance.
        """
<<<<<<< HEAD
        # Create a new MetricNotifications instance
        new_notification = MetricNotifications(
            metric_id=metric_id,  # Assuming dimension_id is used as metric_id
            slack_enabled=slack_enabled,
            slack_channels=slack_channels,
        )

        # Prepare the insert statement with on conflict handling
        stmt = insert(MetricNotifications).values(
            metric_id=metric_id, slack_enabled=slack_enabled, slack_channels=slack_channels
        )
        # Specify the fields to update in case of a conflict
        stmt = stmt.on_conflict_do_update(
            index_elements=["metric_id"],  # Adjust this to your unique constraint
            set_={"slack_enabled": slack_enabled, "slack_channels": slack_channels},
        )

        # Execute the statement
        await self.session.execute(stmt)
        await self.session.commit()  # Ensure to commit the transaction

        return new_notification

    async def get_metric_notifications(self, metric_id: str) -> MetricNotifications | None:
=======
        tenant_id = get_tenant_id()
        data = {
            "metric_id": metric_id,
            "slack_enabled": slack_enabled,
            "slack_channels": slack_channels,
            "tenant_id": tenant_id,
        }

        # Prepare the insert statement with on conflict handling
        stmt = (
            insert(MetricNotifications)
            .values(**data)
            .on_conflict_do_update(
                index_elements=["metric_id", "tenant_id"],
                set_={
                    "slack_enabled": slack_enabled,
                    "slack_channels": slack_channels,
                },
            )
        )

        # Execute the statement and get the result
        await self.session.execute(stmt)
        await self.session.commit()
        obj = MetricNotifications(**data)
        return obj

    async def get_metric_notifications(self, metric_id: int) -> MetricNotifications | None:
>>>>>>> fbbf1b3c
        """
        Retrieves MetricNotifications for a given metric_id.

        Args:
<<<<<<< HEAD
            metric_id (str): The ID of the metric for which to retrieve notifications.
=======
            metric_id (int): The ID of the metric for which to retrieve notifications.
>>>>>>> fbbf1b3c

        Returns:
            MetricNotifications | None: The MetricNotifications instance if found, otherwise None.
        """
        statement = self.get_select_query().filter_by(metric_id=metric_id)
        result = await self.session.execute(statement=statement)
        instance: MetricNotifications | None = result.unique().scalar_one_or_none()  # noqa

        return instance<|MERGE_RESOLUTION|>--- conflicted
+++ resolved
@@ -3,10 +3,7 @@
 from sqlalchemy.orm import selectinload
 
 from commons.db.crud import CRUDBase, NotFoundError
-<<<<<<< HEAD
-=======
 from commons.utilities.context import get_tenant_id
->>>>>>> fbbf1b3c
 from query_manager.core.filters import DimensionFilter, MetricFilter, MetricNotificationsFilter
 from query_manager.core.models import Dimension, Metric, MetricNotifications
 
@@ -66,53 +63,19 @@
     filter_class = MetricNotificationsFilter
 
     async def create_metric_notifications(
-<<<<<<< HEAD
-        self, metric_id: str, slack_enabled: bool, slack_channels: dict
-=======
         self, metric_id: int, slack_enabled: bool, slack_channels: dict
->>>>>>> fbbf1b3c
     ) -> MetricNotifications:
         """
         Creates or updates MetricNotifications for a given metric_id.
 
         Args:
-<<<<<<< HEAD
-            metric_id (str): The ID of the metric for which to create or update notifications.
-=======
             metric_id (int): The ID of the metric for which to create or update notifications.
->>>>>>> fbbf1b3c
             slack_enabled (bool): Indicates if Slack notifications are enabled.
             slack_channels (dict): A dictionary containing Slack channel IDs and names.
 
         Returns:
             MetricNotifications: The created or updated MetricNotifications instance.
         """
-<<<<<<< HEAD
-        # Create a new MetricNotifications instance
-        new_notification = MetricNotifications(
-            metric_id=metric_id,  # Assuming dimension_id is used as metric_id
-            slack_enabled=slack_enabled,
-            slack_channels=slack_channels,
-        )
-
-        # Prepare the insert statement with on conflict handling
-        stmt = insert(MetricNotifications).values(
-            metric_id=metric_id, slack_enabled=slack_enabled, slack_channels=slack_channels
-        )
-        # Specify the fields to update in case of a conflict
-        stmt = stmt.on_conflict_do_update(
-            index_elements=["metric_id"],  # Adjust this to your unique constraint
-            set_={"slack_enabled": slack_enabled, "slack_channels": slack_channels},
-        )
-
-        # Execute the statement
-        await self.session.execute(stmt)
-        await self.session.commit()  # Ensure to commit the transaction
-
-        return new_notification
-
-    async def get_metric_notifications(self, metric_id: str) -> MetricNotifications | None:
-=======
         tenant_id = get_tenant_id()
         data = {
             "metric_id": metric_id,
@@ -141,16 +104,11 @@
         return obj
 
     async def get_metric_notifications(self, metric_id: int) -> MetricNotifications | None:
->>>>>>> fbbf1b3c
         """
         Retrieves MetricNotifications for a given metric_id.
 
         Args:
-<<<<<<< HEAD
-            metric_id (str): The ID of the metric for which to retrieve notifications.
-=======
             metric_id (int): The ID of the metric for which to retrieve notifications.
->>>>>>> fbbf1b3c
 
         Returns:
             MetricNotifications | None: The MetricNotifications instance if found, otherwise None.
