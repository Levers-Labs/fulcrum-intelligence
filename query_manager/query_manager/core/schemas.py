--- conflicted
+++ resolved
@@ -237,20 +237,6 @@
         return instance
 
 
-<<<<<<< HEAD
-class SlackChannelIds(BaseModel):
-    channel_ids: list[str]
-
-
-class SlackChannels(BaseModel):
-    channel_id: str
-    channel_name: str
-
-
-class SlackChannelsResponse(BaseModel):
-    slack_enabled: bool
-    slack_channels: list[SlackChannels]
-=======
 class MetricSlackNotificationRequest(BaseModel):
     slack_enabled: bool
     channel_ids: list[str]
@@ -258,5 +244,4 @@
 
 class MetricSlackNotificationResponse(BaseModel):
     slack_enabled: bool
-    slack_channels: list[SlackChannel]
->>>>>>> fbbf1b3c
+    slack_channels: list[SlackChannel]