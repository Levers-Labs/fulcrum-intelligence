--- conflicted
+++ resolved
@@ -237,20 +237,6 @@
         return instance
 
 
-<<<<<<< HEAD
-class SlackChannelIds(BaseModel):
-    channel_ids: list[str]
-
-
-class SlackChannels(BaseModel):
-    channel_id: str
-    channel_name: str
-
-
-class SlackChannelsResponse(BaseModel):
-    slack_enabled: bool
-    slack_channels: list[SlackChannels]
-=======
 class MetricSlackNotificationRequest(BaseModel):
     slack_enabled: bool
     channel_ids: list[str]
@@ -262,5 +248,4 @@
 
 
 class ExpressionParseRequest(BaseModel):
-    expression: str
->>>>>>> c0e714fc
+    expression: str