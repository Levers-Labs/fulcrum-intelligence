--- conflicted
+++ resolved
@@ -22,10 +22,7 @@
 from commons.utilities.pagination import Page, PaginationParams
 from query_manager.core.dependencies import (
     CRUDMetricNotificationsDep,
-<<<<<<< HEAD
-=======
     ExpressionParserServiceDep,
->>>>>>> c0e714fc
     InsightBackendClientDep,
     ParquetServiceDep,
     QueryClientDep,
@@ -47,15 +44,10 @@
     MetricSlackNotificationResponse,
     MetricUpdate,
     MetricValuesResponse,
-    SlackChannelIds,
-    SlackChannelsResponse,
     TargetListResponse,
 )
 from query_manager.exceptions import DimensionNotFoundError, MetricNotFoundError, MetricNotificationNotFoundError
-<<<<<<< HEAD
-=======
 from query_manager.llm.prompts import ParsedExpressionOutput
->>>>>>> c0e714fc
 from query_manager.services.cube import CubeClient, CubeJWTAuthType
 from query_manager.services.s3 import NoSuchKeyError
 
@@ -335,23 +327,14 @@
 
 @router.post(
     "/metrics/{metric_id}/notifications/slack",
-<<<<<<< HEAD
-    response_model=SlackChannelsResponse,
-=======
     response_model=MetricSlackNotificationResponse,
->>>>>>> c0e714fc
     tags=["metrics"],
     dependencies=[Security(oauth2_auth().verify, scopes=[QUERY_MANAGER_ALL])],
 )
 async def create_metric_slack_notifications(
     client: QueryClientDep,
     metric_id: str,
-<<<<<<< HEAD
-    slack_enabled: bool,
-    channel_ids: SlackChannelIds,
-=======
     request: MetricSlackNotificationRequest,
->>>>>>> c0e714fc
     notification_crud: CRUDMetricNotificationsDep,
     insights_client: InsightBackendClientDep,
 ):
@@ -361,43 +344,16 @@
     try:
         # Attempt to get the details of the metric
         metric = await client.get_metric_details(metric_id)
-<<<<<<< HEAD
-    except NoSuchKeyError as e:
-        # If the metric is not found, raise a MetricNotFoundError
-        raise MetricNotFoundError(metric_id) from e
-    except MetricNotFoundError as MetricErr:
-        # If a MetricNotFoundError is raised, re-raise it with the metric ID
-        raise MetricNotFoundError(metric_id) from MetricErr
-
-    # Validate that channel_ids is not empty if slack_enabled is true
-    if slack_enabled and not channel_ids.channel_ids:
-=======
     except (NoSuchKeyError, MetricNotFoundError) as e:
         # If the metric is not found, raise a MetricNotFoundError
         raise MetricNotFoundError(metric_id) from e
 
     # Validate that channel_ids is not empty if slack_enabled is true
     if request.slack_enabled and not request.channel_ids:
->>>>>>> c0e714fc
         # If channel_ids is empty and slack_enabled is true, raise an HTTPException
         raise HTTPException(status_code=422, detail="Channel Ids cannot be blank.")
 
     # Initialize an empty list to store channel details
-<<<<<<< HEAD
-    channels_dict = []
-    for channel_id in channel_ids.channel_ids:
-        # Attempt to get the channel name for each channel ID
-        channel_name = await insights_client.get_channel_name(channel_id)
-        if channel_name is None:
-            # If the channel name is not found, raise an HTTPException
-            raise HTTPException(status_code=404, detail=f"Channel with ID '{channel_id}' not found.")
-        # Append the channel details to the channels_dict list
-        channels_dict.append({"channel_id": channel_id, "channel_name": channel_name})
-
-    # Create the Slack notifications using the notification_crud dependency
-    return await notification_crud.create_metric_notifications(
-        metric_id=metric.id, slack_enabled=slack_enabled, slack_channels=channels_dict  # type: ignore
-=======
     channels = []
     for channel_id in request.channel_ids:
         try:
@@ -412,17 +368,12 @@
     # Create the Slack notifications using the notification_crud dependency
     return await notification_crud.create_metric_notifications(
         metric_id=metric.id, slack_enabled=request.slack_enabled, slack_channels=channels  # type: ignore
->>>>>>> c0e714fc
     )
 
 
 @router.get(
     "/metrics/{metric_id}/notifications/slack",
-<<<<<<< HEAD
-    response_model=SlackChannelsResponse,
-=======
     response_model=MetricSlackNotificationResponse,
->>>>>>> c0e714fc
     tags=["metrics"],
     dependencies=[Security(oauth2_auth().verify, scopes=[QUERY_MANAGER_ALL])],
 )
@@ -437,18 +388,9 @@
     try:
         # Attempt to get the details of the metric
         metric = await client.get_metric_details(metric_id)
-<<<<<<< HEAD
-    except NoSuchKeyError as e:
-        # If the metric is not found, raise a MetricNotFoundError
-        raise MetricNotFoundError(metric_id) from e
-    except MetricNotFoundError as MetricErr:
-        # If a MetricNotFoundError is raised, re-raise it with the metric ID
-        raise MetricNotFoundError(metric_id) from MetricErr
-=======
     except (NoSuchKeyError, MetricNotFoundError) as e:
         # If the metric is not found, raise a MetricNotFoundError
         raise MetricNotFoundError(metric_id) from e
->>>>>>> c0e714fc
 
     # Attempt to get the Slack notifications for the metric using the notification_crud dependency
     res = await notification_crud.get_metric_notifications(
@@ -460,9 +402,6 @@
         raise MetricNotificationNotFoundError(metric_id)
 
     # Return the Slack notifications
-<<<<<<< HEAD
-    return res
-=======
     return res
 
 
@@ -484,5 +423,4 @@
     try:
         return await expression_parser_service.process(request.expression)
     except LLMError as e:
-        raise HTTPException(status_code=400, detail=str(e)) from e
->>>>>>> c0e714fc
+        raise HTTPException(status_code=400, detail=str(e)) from e